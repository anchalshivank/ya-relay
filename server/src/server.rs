use std::collections::{BTreeSet, HashMap};
use std::convert::{TryFrom, TryInto};
use std::net::SocketAddr;
use std::num::NonZeroU32;
use std::sync::Arc;
use std::time::Duration;

use anyhow::anyhow;
use chrono::Utc;
use futures::channel::mpsc;
use futures::{SinkExt, StreamExt, TryFutureExt};
use governor::clock::{Clock, DefaultClock, QuantaInstant};
use governor::{NegativeMultiDecision, Quota, RateLimiter};
use metrics::{counter, histogram};
use tokio::sync::RwLock;
use tokio::time;
use url::Url;

use crate::config::Config;
use crate::error::{BadRequest, Error, InternalError, NotFound, ServerResult, Unauthorized};
use crate::metrics::elapsed_metric;
use crate::public_endpoints::EndpointsChecker;
use crate::state::NodesState;

use ya_relay_core::challenge::{self, ChallengeDigest, CHALLENGE_DIFFICULTY};
use ya_relay_core::session::{NodeInfo, NodeSession, SessionId};
use ya_relay_core::udp_stream::{udp_bind, InStream, OutStream};
use ya_relay_core::utils::ResultExt;
use ya_relay_proto::codec::PacketKind;
use ya_relay_proto::proto;
use ya_relay_proto::proto::control::disconnected::By;
use ya_relay_proto::proto::control::Disconnected;
use ya_relay_proto::proto::request::Kind;
use ya_relay_proto::proto::{RequestId, StatusCode};

#[derive(Clone)]
pub struct Server {
    pub state: Arc<RwLock<ServerState>>,
    pub inner: Arc<ServerImpl>,
    pub config: Arc<Config>,
}

pub struct ServerState {
    pub nodes: NodesState,
    pub starting_session: HashMap<SessionId, mpsc::Sender<proto::Request>>,
    resume_forwarding: BTreeSet<(QuantaInstant, SessionId, SocketAddr)>,

    recv_socket: Option<InStream>,
}

pub struct ServerImpl {
    pub socket: OutStream,
    pub url: Url,
    pub ip_checker: EndpointsChecker,
}

impl Server {
    pub async fn dispatch(&self, from: SocketAddr, packet: PacketKind) -> ServerResult<()> {
        let session_id = PacketKind::session_id(&packet);
        if !session_id.is_empty() {
            let id = SessionId::try_from(session_id.clone())
                .map_err(|_| Unauthorized::InvalidSessionId(session_id))?;
            let mut server = self.state.write().await;
            let _ = server.nodes.update_seen(id);
        }

        match packet {
            PacketKind::Packet(proto::Packet { kind, session_id }) => {
                // Empty `session_id` is sent to initialize Session, but only with Session request.
                if session_id.is_empty() {
                    return match kind {
                        Some(proto::packet::Kind::Request(proto::Request {
                            request_id,
                            kind: Some(proto::request::Kind::Session(_)),
                        })) => self.clone().new_session(request_id, from).await,
                        _ => Err(BadRequest::NoSessionId.into()),
                    };
                }

                let id = SessionId::try_from(session_id.clone())
                    .map_err(|_| Unauthorized::InvalidSessionId(session_id))?;

                let node = match { self.state.read().await.nodes.get_by_session(id) } {
                    Some(node) => node,
                    None => {
                        return match kind {
                            Some(proto::packet::Kind::Request(request)) => {
                                self.clone().establish_session(id, from, request).await
                            }
                            Some(proto::packet::Kind::Control(proto::Control {
                                kind: Some(proto::control::Kind::Disconnected { .. }),
                                ..
                            })) => Ok(()),
                            _ => unknown_session(id),
                        };
                    }
                };

                match kind {
                    Some(proto::packet::Kind::Request(proto::Request {
                        request_id,
                        kind: Some(kind),
                    })) => match kind {
                        Kind::Session(_) => {}
                        Kind::Register(_) => {}
                        Kind::Node(params) => {
                            counter!("ya-relay.packet.node-info", 1);
                            self.node_request(request_id, id, from, params)
                                .await
                                .on_error(|_| counter!("ya-relay.packet.node-info.error", 1))
                                .on_done(|_| counter!("ya-relay.packet.node-info.done", 1))?
                        }
                        Kind::Slot(params) => {
                            counter!("ya-relay.packet.slot-info", 1);
                            self.slot_request(request_id, id, from, params)
                                .await
                                .on_error(|_| counter!("ya-relay.packet.slot-info.error", 1))
                                .on_done(|_| counter!("ya-relay.packet.slot-info.done", 1))?
                        }
                        Kind::Neighbours(params) => {
                            counter!("ya-relay.packet.neighborhood", 1);
                            self.neighbours_request(request_id, id, from, params)
                                .await
                                .on_error(|_| counter!("ya-relay.packet.neighborhood.error", 1))
                                .on_done(|_| counter!("ya-relay.packet.neighborhood.done", 1))?
                        }
                        Kind::ReverseConnection(params) => {
                            counter!("ya-relay.packet.reverse-connection", 1);
                            self.reverse_request(request_id, id, from, params)
                                .await
                                .on_error(|_| {
                                    counter!("ya-relay.packet.reverse-connection.done", 1)
                                })
                                .on_done(|_| {
                                    counter!("ya-relay.packet.reverse-connection.done", 1)
                                })?
                        }
                        Kind::Ping(_) => {
                            counter!("ya-relay.packet.ping", 1);
                            self.ping_request(request_id, id, from)
                                .await
                                .on_error(|_| counter!("ya-relay.packet.ping.error", 1))
                                .on_done(|_| counter!("ya-relay.packet.ping.done", 1))?
                        }
                    },
                    Some(proto::packet::Kind::Response(_)) => {
                        log::warn!(
                            "Server shouldn't get Response packet. Sender: {from}, node {}",
                            node.info.node_id(),
                        );
                    }
                    Some(proto::packet::Kind::Control(packet)) => {
                        counter!("ya-relay.packet.disconnect", 1);
                        self.control(id, packet, from)
                            .await
                            .on_error(|_| counter!("ya-relay.packet.disconnect.error", 1))
                            .on_done(|_| counter!("ya-relay.packet.disconnect.done", 1))?
                    }
                    _ => log::info!("Packet kind: None from: {}", from),
                }
            }

            PacketKind::Forward(forward) => {
                counter!("ya-relay.packet.forward", 1);
                self.forward(forward, from)
                    .await
                    .on_error(|_| counter!("ya-relay.packet.forward.error", 1))
                    .on_done(|_| counter!("ya-relay.packet.forward.done", 1))?
            }
            PacketKind::ForwardCtd(_) => {
                log::info!("ForwardCtd packet from: {}", from)
            }
        };

        Ok(())
    }

    async fn forward(&self, mut packet: proto::Forward, from: SocketAddr) -> ServerResult<()> {
        let session_id = SessionId::from(packet.session_id);
        let slot = packet.slot;

        let (src_node, dest_node) = {
            let server = self.state.read().await;

            // Authorization: Sending Node must have established session.
            let src_node = server
                .nodes
                .get_by_session(session_id)
                .ok_or(Unauthorized::SessionNotFound(session_id))?;

            let dest_node = match server
                .nodes
                .get_by_slot(slot)
                .ok_or(NotFound::NodeBySlot(slot))
            {
                Ok(dest_node) => dest_node,
                Err(e) => {
                    // Node probably won't notice, that his packets aren't reaching destination
                    // before TCP connection timeouts. It gets worse in case of unreliable forwarding.
                    // This is due to the fact, that client has no reason to get Node info again.
                    // That's why we must notify him.
                    //
                    // We could send Disconnected message, when we discover, that Node stopped responding
                    // to ping, but we would have to spam all Nodes in the network in this case. It is better
                    // to notify only interested Nodes, that means Nodes forwarding something.
                    let control_packet = proto::Packet::control(
                        session_id.to_vec(),
                        ya_relay_proto::proto::control::Disconnected {
                            by: Some(proto::control::disconnected::By::Slot(slot)),
                        },
                    );

                    drop(server);
                    self.send_to(PacketKind::Packet(control_packet), &from)
                        .await
                        .map_err(|_| InternalError::Send)?;

                    log::trace!(
                        "Sent Disconnected [slot={slot}] message to Node: {}.",
                        src_node.info.node_id()
                    );

                    return Err(e.into());
                }
            };
            (src_node, dest_node)
        };

        if let Err(e) = src_node
            .forwarding_limiter
            .check_n(NonZeroU32::new(packet.payload.len().try_into().unwrap_or(u32::MAX)).unwrap())
        {
            log::trace!("Rate limiting: {:?}", e);
            match e {
                NegativeMultiDecision::InsufficientCapacity(cells) => {
                    // the query was invalid as the rate limit parameters can never accommodate the
                    // number of cells queried for.
                    log::warn!(
                        "Rate limited packet dropped. Exceeds limit. size: {}, from: {}",
                        cells,
                        &from
                    );
                }
                NegativeMultiDecision::BatchNonConforming(cells, retry_at) => {
                    log::debug!(
                        "Rate limited packet. size: {}, retry_at: {}",
                        cells,
                        retry_at
                    );
                    {
                        let mut server = self.state.write().await;
                        server.resume_forwarding.insert((
                            retry_at.earliest_possible(),
                            session_id,
                            from,
                        ));
                    }
                    let control_packet = proto::Packet::control(
                        session_id.to_vec(),
                        ya_relay_proto::proto::control::PauseForwarding { slot },
                    );
                    self.send_to(PacketKind::Packet(control_packet), &from)
                        .await
                        .map_err(|_| InternalError::Send)?;
                }
            }
            return Ok(());
        }

        // Replace destination slot and session id with sender slot and session_id.
        // Note: We can unwrap since SessionId type has the same array length.
        packet.slot = src_node.info.slot;
        packet.session_id = src_node.session.to_vec().as_slice().try_into().unwrap();

        log::trace!(
            "Sending forward packet from [{}] to [{}] ({} B)",
            src_node.info.node_id(),
            dest_node.info.node_id(),
            packet.payload.len(),
        );

        self.send_to(PacketKind::Forward(packet), &dest_node.address)
            .await
            .map_err(|_| InternalError::Send)?;
        Ok(())
    }

    async fn control(
        &self,
        session: SessionId,
        packet: proto::Control,
        from: SocketAddr,
    ) -> ServerResult<()> {
        log::debug!("Control packet from: {}. Packet: {:?}", from, packet);

        if let proto::Control {
            kind: Some(proto::control::Kind::Disconnected(Disconnected { by: Some(by) })),
        } = packet
        {
            let mut server = self.state.write().await;
            match by {
                By::SessionId(_id) => match server.nodes.get_by_session(session) {
                    None => return Err(Unauthorized::SessionNotFound(session).into()),
                    Some(node) => {
                        log::info!(
                            "Received Disconnected message from Node [{}]({}).",
                            node.info.node_id(),
                            from
                        );
                        server.nodes.remove_session(node.info.slot)
                    }
                },
                // Allowing only closing sessions. Otherwise we could close someone's else session.
                By::Slot(_) => {
                    return Err(
                        BadRequest::InvalidParam("Slot. Only Session allowed".into()).into(),
                    )
                }
                By::NodeId(_) => {
                    return Err(
                        BadRequest::InvalidParam("NodeId. Only Session allowed".into()).into(),
                    )
                }
            };
        }
        Ok(())
    }

    async fn register_endpoints(
        &self,
        request_id: RequestId,
        session_id: SessionId,
        from: SocketAddr,
        _params: proto::request::Register,
        mut session: NodeSession,
    ) -> ServerResult<NodeSession> {
        // TODO: Note that we ignore endpoints sent by Node and only try
        //       to verify address, from which we received messages.

        let node_id = session.info.node_id();
        let endpoints = self
            .inner
            .ip_checker
            .public_endpoints(session_id, &from)
            .await?;

        for endpoint in endpoints.iter() {
            log::info!(
                "Discovered public endpoint {} for Node [{}]",
                endpoint.address,
                node_id
            )
        }

        session.info.endpoints.extend(endpoints.into_iter());

        let endpoints = session
            .info
            .endpoints
            .iter()
            .cloned()
            .map(proto::Endpoint::from)
            .collect();
        let response = proto::Packet::response(
            request_id,
            session_id.to_vec(),
            StatusCode::Ok,
            proto::response::Register { endpoints },
        );

        self.send_to(response, &from)
            .await
            .map_err(|_| InternalError::Send)?;

        log::debug!("Responding to Register from Node: [{node_id}], address: {from}");
        Ok(session)
    }

    async fn ping_request(
        &self,
        request_id: RequestId,
        session_id: SessionId,
        from: SocketAddr,
    ) -> ServerResult<()> {
        self.send_to(
            proto::Packet::response(
                request_id,
                session_id.to_vec(),
                StatusCode::Ok,
                proto::response::Pong {},
            ),
            &from,
        )
        .await
        .map_err(|_| InternalError::Send)?;

        log::trace!("Responding to ping from: {}", from);
        Ok(())
    }

    async fn node_request(
        &self,
        request_id: RequestId,
        session_id: SessionId,
        from: SocketAddr,
        params: proto::request::Node,
    ) -> ServerResult<()> {
        let node_id = (&params.node_id)
            .try_into()
            .map_err(|_| BadRequest::InvalidNodeId)?;

        log::debug!("{} requested Node [{}] info.", from, node_id);

        let node_info = {
            match self.state.read().await.nodes.get_by_node_id(node_id) {
                None => return Err(NotFound::Node(node_id).into()),
                Some(session) => session,
            }
        };

        self.node_response(request_id, session_id, from, node_info, params.public_key)
            .await
    }

    async fn neighbours_request(
        &self,
        request_id: RequestId,
        session_id: SessionId,
        from: SocketAddr,
        params: proto::request::Neighbours,
    ) -> ServerResult<()> {
        let start = Utc::now();

        let nodes = {
            self.state
                .read()
                .await
                .nodes
                .neighbours(session_id, params.count)?
        };

        let nodes = nodes
            .into_iter()
            .map(|node_info| to_node_response(node_info, params.public_key))
            .collect::<Vec<_>>();
        let return_count = nodes.len();

        self.send_to(
            proto::Packet::response(
                request_id,
                session_id.to_vec(),
                StatusCode::Ok,
                proto::response::Neighbours { nodes },
            ),
            &from,
        )
        .await
        .map_err(|_| InternalError::Send)?;

        log::info!(
            "Neighborhood ({} node(s)) sent to (request: {}, count: {}): {}, session: {}",
            return_count,
            request_id,
            params.count,
            from,
            session_id
        );
        histogram!(
            "ya-relay.packet.neighborhood.processing-time",
            elapsed_metric(start)
        );
        Ok(())
    }

    async fn reverse_request(
        &self,
        request_id: RequestId,
        session_id: SessionId,
        from: SocketAddr,
        params: proto::request::ReverseConnection,
    ) -> ServerResult<()> {
        let source_node_info = match { self.state.read().await.nodes.get_by_session(session_id) } {
            None => return Err(Unauthorized::SessionNotFound(session_id).into()),
            Some(node_id) => node_id.info,
        };
        if source_node_info.endpoints.is_empty() {
            return Err(BadRequest::NoPublicEndpoints.into());
        }

        let target_node_id = (&params.node_id)
            .try_into()
            .map_err(|_| BadRequest::InvalidNodeId)?;
        let target_session = {
            match { self.state.read().await.nodes.get_by_node_id(target_node_id) } {
                None => {
                    return Err(InternalError::Generic(format!(
                        "There is no session with node_id {target_node_id}"
                    ))
                    .into())
                }
                Some(session) => session,
            }
        };

        let message_to_send = proto::Packet::control(
            target_session.session.to_vec(),
            proto::control::ReverseConnection {
                node_id: source_node_info.node_id().into_array().to_vec(),
                endpoints: source_node_info
                    .endpoints
                    .into_iter()
                    .map(proto::Endpoint::from)
                    .collect(),
            },
        );
        self.send_to(message_to_send, &target_session.address)
            .await
            .map_err(|_| InternalError::Send)?;

        let reponse = proto::Packet::response(
            request_id,
            session_id.to_vec(),
            StatusCode::Ok,
            proto::response::ReverseConnection {},
        );

        self.send_to(reponse, &from)
            .await
            .map_err(|_| InternalError::Send)?;

        log::info!(
            "ReverseConnection sent. source: {}, target: {}, request: {}",
            &from,
            &target_session.address,
            &request_id,
        );
        log::debug!(
            "source_session: {}, target_session: {}",
            &session_id,
            &target_session.session
        );

        Ok(())
    }

    async fn slot_request(
        &self,
        request_id: RequestId,
        session_id: SessionId,
        from: SocketAddr,
        params: proto::request::Slot,
    ) -> ServerResult<()> {
        let node_info = {
            match self.state.read().await.nodes.get_by_slot(params.slot) {
                None => {
                    log::error!("Node by slot {} not found.", params.slot);
                    return Err(NotFound::NodeBySlot(params.slot).into());
                }
                Some(session) => session,
            }
        };

        self.node_response(request_id, session_id, from, node_info, params.public_key)
            .await
    }

    async fn node_response(
        &self,
        request_id: RequestId,
        session_id: SessionId,
        from: SocketAddr,
        node_info: NodeSession,
        public_key: bool,
    ) -> ServerResult<()> {
        let node_id = node_info.info.node_id();
        let node = to_node_response(node_info, public_key);

        self.send_to(
            proto::Packet::response(request_id, session_id.to_vec(), StatusCode::Ok, node),
            &from,
        )
        .await
        .map_err(|_| InternalError::Send)?;

        log::info!("Node [{node_id}] info sent to (request: {request_id}): {from}");
        Ok(())
    }

    async fn new_session(self, request_id: RequestId, with: SocketAddr) -> ServerResult<()> {
        let (sender, receiver) = mpsc::channel(1);
        let session_id = SessionId::generate();

        log::info!("Initializing new session: {session_id} with: {with}");
        counter!("ya-relay.session.establish.start", 1);

        {
            self.state
                .write()
                .await
                .starting_session
                .entry(session_id)
                .or_insert(sender);
        }

        // TODO: Add timeout for session initialization.
        // TODO: We should spawn in different thread, but it's impossible since
        //       `init_session` starts actor and tokio panics.
        tokio::task::spawn_local(async move {
            let start_timestamp = Utc::now();

            if let Err(e) = self
                .clone()
                .init_session(with, request_id, session_id, receiver)
                .await
            {
                log::warn!("Error initializing session [{session_id}], {e}");
                counter!("ya-relay.session.establish.error", 1);

                // Establishing session failed.
                self.error_response(request_id, session_id.to_vec(), &with, e)
                    .await;
                self.cleanup_initialization(&session_id).await;
            }

            histogram!(
                "ya-relay.session.establish.time",
                elapsed_metric(start_timestamp)
            );
        });
        Ok(())
    }

    async fn establish_session(
        self,
        id: SessionId,
        _from: SocketAddr,
        request: proto::Request,
    ) -> ServerResult<()> {
        let mut sender = {
            match { self.state.read().await.starting_session.get(&id).cloned() } {
                Some(sender) => sender,
                None => return Err(Unauthorized::SessionNotFound(id).into()),
            }
        };

        tokio::task::spawn_local(async move {
            let _ = sender.send(request).await.map_err(|_| {
                log::warn!("Establish session channel closed. Dropping packet for session [{id}]")
            });
        });
        Ok(())
    }

    async fn init_session(
        self,
        with: SocketAddr,
        request_id: RequestId,
        session_id: SessionId,
        mut rc: mpsc::Receiver<proto::Request>,
    ) -> ServerResult<()> {
        let (packet, raw_challenge) = challenge::prepare_challenge_response();
        let challenge =
            proto::Packet::response(request_id, session_id.to_vec(), StatusCode::Ok, packet);

        self.send_to(challenge, &with)
            .await
            .map_err(|_| InternalError::Send)?;

        log::info!("Challenge sent to: {with}, session: {session_id}");
        counter!("ya-relay.session.establish.challenge.sent", 1);

        let node = match rc.next().await {
            Some(proto::Request {
                request_id,
                kind: Some(proto::request::Kind::Session(session)),
            }) => {
                log::info!("Got challenge from node: {with}, session: {session_id}");

                // Validate the challenge
                let (node_id, identities) =
                    challenge::recover_identities_from_challenge::<ChallengeDigest>(
                        &raw_challenge,
                        CHALLENGE_DIFFICULTY,
                        session.challenge_resp,
                        None,
                    )
                    .map_err(|e| BadRequest::InvalidChallenge(e.to_string()))?;

                let info = NodeInfo {
                    identities,
                    slot: u32::MAX,
                    endpoints: vec![],
                    supported_encryptions: vec![],
                };

                let node = NodeSession {
                    info,
                    address: with,
                    session: session_id,
                    last_seen: Utc::now(),
                    forwarding_limiter: Arc::new(RateLimiter::direct(Quota::per_second(
                        NonZeroU32::new(self.config.forwarder_rate_limit).ok_or_else(|| {
                            InternalError::RateLimiterInit(format!(
                                "Invalid non zero value: {}",
                                self.config.forwarder_rate_limit
                            ))
                        })?,
                    ))),
                };

                self.send_to(
                    proto::Packet::response(
                        request_id,
                        session_id.to_vec(),
                        StatusCode::Ok,
                        proto::response::Session::default(),
                    ),
                    &with,
                )
                .await
                .map_err(|_| InternalError::Send)?;

                log::info!(
                    "Session: {session_id} ({with}). Got valid challenge from node: {node_id}"
                );
                counter!("ya-relay.session.establish.challenge.valid", 1);

                node
            }
            _ => return invalid_packet(session_id, "Session"),
        };

        loop {
            match rc.next().await {
                Some(proto::Request {
                    request_id,
                    kind: Some(proto::request::Kind::Register(registration)),
                }) => {
                    log::trace!("Got register from Node: [{with}] (request {request_id})");
                    counter!("ya-relay.session.establish.register", 1);

                    let node_id = node.info.node_id();
                    let node = self
                        .register_endpoints(request_id, session_id, with, registration, node)
                        .await?;

                    self.cleanup_initialization(&session_id).await;

                    {
                        let mut server = self.state.write().await;
                        server.nodes.register(node);
                    }

                    log::info!("Session: {session_id} established with Node: [{node_id}] ({with})");
                    counter!("ya-relay.session.establish.finished", 1);
                    break;
                }
                Some(proto::Request {
                    kind: Some(proto::request::Kind::Ping(_)),
                    ..
                }) => continue,
                _ => return invalid_packet(session_id, "Register"),
            };
        }
        Ok(())
    }

    async fn cleanup_initialization(&self, session_id: &SessionId) {
        self.state.write().await.starting_session.remove(session_id);
    }

    async fn session_cleaner(&self) {
        log::debug!(
            "Starting session cleaner at interval {}s",
            (self.config.session_cleaner_interval).as_secs()
        );
        let mut interval = time::interval(self.config.session_cleaner_interval);
        loop {
            interval.tick().await;
            let s = self.clone();
            let start = Utc::now();

            log::trace!("Cleaning up abandoned sessions");
            s.check_session_timeouts().await;
            log::trace!("Session cleanup complete");

            histogram!(
                "ya-relay.session.cleaner.processing-time",
                elapsed_metric(start)
            );
        }
    }

    async fn check_session_timeouts(&self) {
        let mut server = self.state.write().await;
        server.nodes.check_timeouts(
            self.config.session_timeout,
            self.config.session_purge_timeout,
        );
    }

    async fn forward_resumer(&self) {
        let mut interval = time::interval(self.config.forwarder_resume_interval);
        loop {
            interval.tick().await;
            let start = Utc::now();

            self.check_resume_forwarding().await;

            histogram!(
                "ya-relay.forwarding-limiter.processing-time",
                elapsed_metric(start)
            );
        }
    }

    async fn check_resume_forwarding(&self) {
        let clock = DefaultClock::default();
        let mut to_resume = Vec::new();
        {
            let mut server = self.state.write().await;

            // First iteration to release write lock as soon as possible
            // FIXME: Use .drain_filter() on (resume_at <= now) when it becomes stable
            for elem in server.resume_forwarding.iter() {
                let (resume_at, session_id, socket_addr) = elem;
                let now = clock.now();
                if resume_at > &now {
                    let elem = *elem;
                    let mut split = server.resume_forwarding.split_off(&elem);
                    std::mem::swap(&mut split, &mut server.resume_forwarding);
                    break;
                }
                if let Some(node_session) = server.nodes.get_by_session(*session_id) {
                    to_resume.push((node_session, *session_id, *socket_addr));
                }
            }
        };

        // Second iteration without locks
        for (node_session, session_id, socket_addr) in to_resume {
            let control_packet = proto::Packet::control(
                session_id.to_vec(),
                ya_relay_proto::proto::control::ResumeForwarding {
                    slot: node_session.info.slot,
                },
            );
            if let Err(e) = self
                .send_to(PacketKind::Packet(control_packet), &socket_addr)
                .await
            {
                log::warn!("Can not send ResumeForwarding. {}", e);
            }
        }
    }

    async fn send_to(
        &self,
        packet: impl Into<PacketKind>,
        target: &SocketAddr,
    ) -> anyhow::Result<()> {
        Ok(self
            .inner
            .socket
            .clone()
            .send((packet.into(), *target))
            .await?)
    }

    pub async fn bind_udp(config: Config) -> anyhow::Result<Server> {
        let (input, output, addr) = udp_bind(&config.address).await?;
        let url = Url::parse(&format!("udp://{}:{}", addr.ip(), addr.port()))?;

        Server::bind(config, url, input, output).await
    }

    pub async fn bind(
        config: Config,
        addr: url::Url,
        input: InStream,
        output: OutStream,
    ) -> anyhow::Result<Server> {
        let config = Arc::new(config);
        let inner = Arc::new(ServerImpl {
            socket: output,
            ip_checker: EndpointsChecker::spawn(config.clone())
                .await
                .map_err(|e| anyhow!("Public endpoints checker initialization failed: {}", e))?,
            url: addr,
        });

        let state = Arc::new(RwLock::new(ServerState {
            nodes: NodesState::new(),
            starting_session: Default::default(),
            recv_socket: Some(input),
            resume_forwarding: BTreeSet::new(),
        }));

        Ok(Server {
            state,
            inner,
            config,
        })
    }

    pub async fn run(self) -> anyhow::Result<()> {
        const DISPATCH_TIMEOUT: Duration = Duration::from_millis(3500);
        const DISPATCH_TASK_COUNT: usize = 8;

        let server = self.clone();
        let server_session_cleaner = self.clone();
        let server_forward_resumer = self.clone();
        let input = {
            self.state
                .write()
                .await
                .recv_socket
                .take()
                .ok_or_else(|| anyhow::anyhow!("Server already running."))?
        };
        tokio::task::spawn_local(async move { server_session_cleaner.session_cleaner().await });
        tokio::task::spawn_local(async move { server_forward_resumer.forward_resumer().await });

        input
            .map(|(packet, addr, timestamp)| {
                let server = server.clone();
                let request_id = PacketKind::request_id(&packet);
                let session_id = PacketKind::session_id(&packet);

<<<<<<< HEAD
                let fut = async move {
                    counter!("ya-relay.packet.incoming", 1);
=======
            if server.drop_policy(&packet, timestamp) {
                counter!("ya-relay.packet.dropped", 1);
                log::debug!("Packet from {addr} waited to long in queue ({timestamp}). Dropping..");
                continue;
            }
>>>>>>> 0a9ea2f3

                    if server.drop_policy(&packet, timestamp) {
                        counter!("ya-relay.packet.dropped", 1);
                        return Ok::<_, ()>(());
                    }

                    let start = Utc::now();

                    if let Err(error) = server.dispatch(addr, packet).await {
                        log::error!(
                            "Packet dispatch failed (request={request_id:?}, from={addr}). {error}"
                        );

                        if let Some(request_id) = request_id {
                            server
                                .error_response(request_id, session_id, &addr, error)
                                .await;
                        }
                    };

                    histogram!("ya-relay.packet.response-time", elapsed_metric(timestamp));
                    histogram!("ya-relay.packet.processing-time", elapsed_metric(start));

                    Ok(())
                };

                tokio::time::timeout(DISPATCH_TIMEOUT, fut).inspect_err(move |_| {
                    counter!("ya-relay.packet.timeout", 1);
                    log::error!("Packet dispatch timed out (request={request_id:?}, from={addr})");
                })
            })
            .buffered(DISPATCH_TASK_COUNT)
            .for_each(|_| futures::future::ready(()))
            .await;

        log::info!("Server stopped.");
        Ok(())
    }

    async fn error_response(&self, req_id: u64, id: Vec<u8>, addr: &SocketAddr, error: Error) {
        let status_code = match error {
            Error::Undefined(_) => StatusCode::Undefined,
            Error::BadRequest(_) => StatusCode::BadRequest,
            Error::Unauthorized(_) => StatusCode::Unauthorized,
            Error::NotFound(_) => StatusCode::NotFound,
            Error::Timeout(_) => StatusCode::Timeout,
            Error::Conflict(_) => StatusCode::Conflict,
            Error::PayloadTooLarge(_) => StatusCode::PayloadTooLarge,
            Error::TooManyRequests(_) => StatusCode::TooManyRequests,
            Error::Internal(_) => StatusCode::ServerError,
            Error::GatewayTimeout(_) => StatusCode::GatewayTimeout,
        };

        self.send_to(proto::Packet::error(req_id, id, status_code), addr)
            .await
            .map_err(|e| log::error!("Failed to send error response. {}.", e))
            .ok();
    }
}

pub fn dispatch_response(packet: PacketKind) -> Result<proto::response::Kind, StatusCode> {
    match packet {
        PacketKind::Packet(proto::Packet {
            kind: Some(proto::packet::Kind::Response(proto::Response { kind, code, .. })),
            ..
        }) => match kind {
            None => Err(StatusCode::from_i32(code as i32).ok_or(StatusCode::Undefined)?),
            Some(response) => match StatusCode::from_i32(code as i32) {
                Some(StatusCode::Ok) => Ok(response),
                _ => Err(StatusCode::from_i32(code as i32).ok_or(StatusCode::Undefined)?),
            },
        },
        _ => Err(StatusCode::Undefined),
    }
}

pub fn to_node_response(node_info: NodeSession, public_key: bool) -> proto::response::Node {
    let identities = match public_key {
        true => node_info.info.identities.iter().map(Into::into).collect(),
        false => vec![],
    };

    proto::response::Node {
        identities,
        endpoints: node_info
            .info
            .endpoints
            .into_iter()
            .map(proto::Endpoint::from)
            .collect(),
        seen_ts: node_info.last_seen.timestamp() as u32,
        slot: node_info.info.slot,
        supported_encryptions: node_info.info.supported_encryptions,
    }
}

#[inline]
fn unknown_session<T>(session_id: SessionId) -> ServerResult<T> {
    Err(Unauthorized::SessionNotFound(session_id).into())
}

#[inline]
fn invalid_packet<T>(session_id: SessionId, expected: impl ToString) -> ServerResult<T> {
    Err(BadRequest::InvalidPacket(session_id, expected.to_string()).into())
}<|MERGE_RESOLUTION|>--- conflicted
+++ resolved
@@ -927,19 +927,14 @@
                 let request_id = PacketKind::request_id(&packet);
                 let session_id = PacketKind::session_id(&packet);
 
-<<<<<<< HEAD
                 let fut = async move {
                     counter!("ya-relay.packet.incoming", 1);
-=======
-            if server.drop_policy(&packet, timestamp) {
-                counter!("ya-relay.packet.dropped", 1);
-                log::debug!("Packet from {addr} waited to long in queue ({timestamp}). Dropping..");
-                continue;
-            }
->>>>>>> 0a9ea2f3
 
                     if server.drop_policy(&packet, timestamp) {
                         counter!("ya-relay.packet.dropped", 1);
+                        log::debug!(
+                            "Packet from {addr} waited too long in queue ({timestamp}), dropping"
+                        );
                         return Ok::<_, ()>(());
                     }
 
@@ -955,6 +950,7 @@
                                 .error_response(request_id, session_id, &addr, error)
                                 .await;
                         }
+                        counter!("ya-relay.packet.incoming.error", 1);
                     };
 
                     histogram!("ya-relay.packet.response-time", elapsed_metric(timestamp));
