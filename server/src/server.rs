--- conflicted
+++ resolved
@@ -3,10 +3,6 @@
 use futures::{SinkExt, StreamExt};
 use governor::clock::{Clock, DefaultClock, QuantaInstant};
 use governor::{NegativeMultiDecision, Quota, RateLimiter};
-<<<<<<< HEAD
-use rand::Rng;
-=======
->>>>>>> 61149d5e
 use std::collections::{BTreeSet, HashMap};
 use std::convert::{TryFrom, TryInto};
 use std::net::SocketAddr;
@@ -677,7 +673,6 @@
 
     async fn check_resume_forwarding(&self) {
         let clock = DefaultClock::default();
-<<<<<<< HEAD
         let mut to_resume = Vec::new();
         {
             let mut server = self.state.write().await;
@@ -695,29 +690,6 @@
                 }
                 if let Some(node_session) = server.nodes.get_by_session(*session_id) {
                     to_resume.push((node_session, *session_id, *socket_addr));
-=======
-        let rs_fwd = server.resume_forwarding.clone();
-        let mut set_iter = rs_fwd.iter();
-        for elem in set_iter.by_ref() {
-            let (resume_at, session_id, socket_addr) = *elem;
-            let now = clock.now();
-            if resume_at > now {
-                break;
-            }
-            server.resume_forwarding.remove(elem);
-            if let Some(node_session) = server.nodes.get_by_session(session_id) {
-                let control_packet = proto::Packet::control(
-                    session_id.to_vec(),
-                    ya_relay_proto::proto::control::ResumeForwarding {
-                        slot: node_session.info.slot,
-                    },
-                );
-                if let Err(e) = self
-                    .send_to(PacketKind::Packet(control_packet), &socket_addr)
-                    .await
-                {
-                    log::warn!("Can not send ResumeForwarding. {}", e);
->>>>>>> 61149d5e
                 }
             }
         };
