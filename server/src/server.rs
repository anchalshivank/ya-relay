--- conflicted
+++ resolved
@@ -116,18 +116,7 @@
                 }
             }
 
-<<<<<<< HEAD
-            PacketKind::Forward(forward) => {
-                if let Ok(sid) = SessionId::try_from(forward.session_id) {
-                    let mut server = self.state.write().await;
-                    let _ = server.nodes.update_seen(sid);
-                }
-
-                self.forward(forward, from).await?
-            }
-=======
             PacketKind::Forward(forward) => self.forward(forward, from).await?,
->>>>>>> 1052108b
             PacketKind::ForwardCtd(_) => {
                 log::info!("ForwardCtd packet from: {}", from)
             }
