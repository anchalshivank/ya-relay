use std::collections::{BTreeSet, HashMap};
use std::convert::{TryFrom, TryInto};
use std::net::SocketAddr;
use std::num::NonZeroU32;
use std::sync::Arc;
use std::time::Duration;

use anyhow::anyhow;
use chrono::Utc;
use futures::channel::mpsc;
use futures::{SinkExt, StreamExt, TryFutureExt};
use governor::clock::{Clock, DefaultClock, QuantaInstant};
use governor::{NegativeMultiDecision, Quota, RateLimiter};
use metrics::{counter, histogram};
use tokio::sync::RwLock;
use tokio::time;
use url::Url;

use crate::config::Config;
use crate::error::{BadRequest, Error, InternalError, NotFound, ServerResult, Unauthorized};
use crate::metrics::elapsed_metric;
use crate::public_endpoints::EndpointsChecker;
use crate::state::NodesState;

use ya_relay_core::challenge::{self, ChallengeDigest, CHALLENGE_DIFFICULTY};
use ya_relay_core::session::{NodeInfo, NodeSession, SessionId};
use ya_relay_core::udp_stream::{udp_bind, InStream, OutStream};
use ya_relay_core::utils::ResultExt;
use ya_relay_proto::codec::PacketKind;
use ya_relay_proto::proto;
use ya_relay_proto::proto::control::disconnected::By;
use ya_relay_proto::proto::control::Disconnected;
use ya_relay_proto::proto::request::Kind;
use ya_relay_proto::proto::{RequestId, StatusCode};

#[derive(Clone)]
pub struct Server {
    pub state: Arc<RwLock<ServerState>>,
    pub inner: Arc<ServerImpl>,
    pub config: Arc<Config>,
}

pub struct ServerState {
    pub nodes: NodesState,
    pub starting_session: HashMap<SessionId, mpsc::Sender<proto::Request>>,
    resume_forwarding: BTreeSet<(QuantaInstant, SessionId, SocketAddr)>,

    recv_socket: Option<InStream>,
}

pub struct ServerImpl {
    pub socket: OutStream,
    pub url: Url,
    pub ip_checker: EndpointsChecker,
}

impl Server {
    pub async fn dispatch(&self, from: SocketAddr, packet: PacketKind) -> ServerResult<()> {
        let session_id = PacketKind::session_id(&packet);
        if !session_id.is_empty() {
            let id = SessionId::try_from(session_id.clone())
                .map_err(|_| Unauthorized::InvalidSessionId(session_id))?;
            let mut server = self.state.write().await;
            let _ = server.nodes.update_seen(id);
        }

        match packet {
            PacketKind::Packet(proto::Packet { kind, session_id }) => {
                // Empty `session_id` is sent to initialize Session, but only with Session request.
                if session_id.is_empty() {
                    return match kind {
                        Some(proto::packet::Kind::Request(proto::Request {
                            request_id,
                            kind: Some(proto::request::Kind::Session(_)),
                        })) => self.clone().new_session(request_id, from).await,
                        _ => Err(BadRequest::NoSessionId.into()),
                    };
                }

                let id = SessionId::try_from(session_id.clone())
                    .map_err(|_| Unauthorized::InvalidSessionId(session_id))?;

                let node = match { self.state.read().await.nodes.get_by_session(id) } {
                    Some(node) => node,
                    None => {
                        return match kind {
                            Some(proto::packet::Kind::Request(request)) => {
                                self.clone().establish_session(id, from, request).await
                            }
                            Some(proto::packet::Kind::Control(proto::Control {
                                kind: Some(proto::control::Kind::Disconnected { .. }),
                                ..
                            })) => Ok(()),
                            _ => unknown_session(id),
                        };
                    }
                };

                match kind {
                    Some(proto::packet::Kind::Request(proto::Request {
                        request_id,
                        kind: Some(kind),
                    })) => match kind {
                        Kind::Session(_) => {}
                        Kind::Register(_) => {}
                        Kind::Node(params) => {
                            counter!("ya-relay.packet.node-info", 1);
                            self.node_request(request_id, id, from, params)
                                .await
                                .on_error(|_| counter!("ya-relay.packet.node-info.error", 1))
                                .on_done(|_| counter!("ya-relay.packet.node-info.done", 1))?
                        }
                        Kind::Slot(params) => {
                            counter!("ya-relay.packet.slot-info", 1);
                            self.slot_request(request_id, id, from, params)
                                .await
                                .on_error(|_| counter!("ya-relay.packet.slot-info.error", 1))
                                .on_done(|_| counter!("ya-relay.packet.slot-info.done", 1))?
                        }
                        Kind::Neighbours(params) => {
                            counter!("ya-relay.packet.neighborhood", 1);
                            self.neighbours_request(request_id, id, from, params)
                                .await
                                .on_error(|_| counter!("ya-relay.packet.neighborhood.error", 1))
                                .on_done(|_| counter!("ya-relay.packet.neighborhood.done", 1))?
                        }
                        Kind::ReverseConnection(params) => {
                            counter!("ya-relay.packet.reverse-connection", 1);
                            self.reverse_request(request_id, id, from, params)
                                .await
                                .on_error(|_| {
                                    counter!("ya-relay.packet.reverse-connection.done", 1)
                                })
                                .on_done(|_| {
                                    counter!("ya-relay.packet.reverse-connection.done", 1)
                                })?
                        }
                        Kind::Ping(_) => {
                            counter!("ya-relay.packet.ping", 1);
                            self.ping_request(request_id, id, from)
                                .await
                                .on_error(|_| counter!("ya-relay.packet.ping.error", 1))
                                .on_done(|_| counter!("ya-relay.packet.ping.done", 1))?
                        }
                    },
                    Some(proto::packet::Kind::Response(_)) => {
                        log::warn!(
                            "Server shouldn't get Response packet. Sender: {from}, node {}",
                            node.info.node_id(),
                        );
                    }
                    Some(proto::packet::Kind::Control(packet)) => {
                        counter!("ya-relay.packet.disconnect", 1);
                        self.control(id, packet, from)
                            .await
                            .on_error(|_| counter!("ya-relay.packet.disconnect.error", 1))
                            .on_done(|_| counter!("ya-relay.packet.disconnect.done", 1))?
                    }
                    _ => log::info!("Packet kind: None from: {}", from),
                }
            }

            PacketKind::Forward(forward) => {
                counter!("ya-relay.packet.forward", 1);
                self.forward(forward, from)
                    .await
                    .on_error(|_| counter!("ya-relay.packet.forward.error", 1))
                    .on_done(|_| counter!("ya-relay.packet.forward.done", 1))?
            }
            PacketKind::ForwardCtd(_) => {
                log::info!("ForwardCtd packet from: {}", from)
            }
        };

        Ok(())
    }

    async fn forward(&self, mut packet: proto::Forward, from: SocketAddr) -> ServerResult<()> {
        let session_id = SessionId::from(packet.session_id);
        let slot = packet.slot;

        let (src_node, dest_node) = {
            let server = self.state.read().await;

            // Authorization: Sending Node must have established session.
            let src_node = server
                .nodes
                .get_by_session(session_id)
                .ok_or(Unauthorized::SessionNotFound(session_id))?;

            let dest_node = match server
                .nodes
                .get_by_slot(slot)
                .ok_or(NotFound::NodeBySlot(slot))
            {
                Ok(dest_node) => dest_node,
                Err(e) => {
                    // Node probably won't notice, that his packets aren't reaching destination
                    // before TCP connection timeouts. It gets worse in case of unreliable forwarding.
                    // This is due to the fact, that client has no reason to get Node info again.
                    // That's why we must notify him.
                    //
                    // We could send Disconnected message, when we discover, that Node stopped responding
                    // to ping, but we would have to spam all Nodes in the network in this case. It is better
                    // to notify only interested Nodes, that means Nodes forwarding something.
                    let control_packet = proto::Packet::control(
                        session_id.to_vec(),
                        ya_relay_proto::proto::control::Disconnected {
                            by: Some(proto::control::disconnected::By::Slot(slot)),
                        },
                    );

                    drop(server);
                    self.send_to(PacketKind::Packet(control_packet), &from)
                        .await
                        .map_err(|_| InternalError::Send)?;

                    log::trace!(
                        "Sent Disconnected [slot={slot}] message to Node: {}.",
                        src_node.info.node_id()
                    );

                    return Err(e.into());
                }
            };
            (src_node, dest_node)
        };

        if let Err(e) = src_node
            .forwarding_limiter
            .check_n(NonZeroU32::new(packet.payload.len().try_into().unwrap_or(u32::MAX)).unwrap())
        {
            log::trace!("Rate limiting: {:?}", e);
            match e {
                NegativeMultiDecision::InsufficientCapacity(cells) => {
                    // the query was invalid as the rate limit parameters can never accommodate the
                    // number of cells queried for.
                    log::warn!(
                        "Rate limited packet dropped. Exceeds limit. size: {}, from: {}",
                        cells,
                        &from
                    );
                }
                NegativeMultiDecision::BatchNonConforming(cells, retry_at) => {
                    log::debug!(
                        "Rate limited packet. size: {}, retry_at: {}",
                        cells,
                        retry_at
                    );
                    {
                        let mut server = self.state.write().await;
                        server.resume_forwarding.insert((
                            retry_at.earliest_possible(),
                            session_id,
                            from,
                        ));
                    }
                    let control_packet = proto::Packet::control(
                        session_id.to_vec(),
                        ya_relay_proto::proto::control::PauseForwarding { slot },
                    );
                    self.send_to(PacketKind::Packet(control_packet), &from)
                        .await
                        .map_err(|_| InternalError::Send)?;
                }
            }
            return Ok(());
        }

        // Replace destination slot and session id with sender slot and session_id.
        // Note: We can unwrap since SessionId type has the same array length.
        packet.slot = src_node.info.slot;
        packet.session_id = src_node.session.to_vec().as_slice().try_into().unwrap();

        log::trace!(
            "Sending forward packet from [{}] to [{}] ({} B)",
            src_node.info.node_id(),
            dest_node.info.node_id(),
            packet.payload.len(),
        );

        self.send_to(PacketKind::Forward(packet), &dest_node.address)
            .await
            .map_err(|_| InternalError::Send)?;
        Ok(())
    }

    async fn control(
        &self,
        session: SessionId,
        packet: proto::Control,
        from: SocketAddr,
    ) -> ServerResult<()> {
        log::debug!("Control packet from: {}. Packet: {:?}", from, packet);

        if let proto::Control {
            kind: Some(proto::control::Kind::Disconnected(Disconnected { by: Some(by) })),
        } = packet
        {
            let mut server = self.state.write().await;
            match by {
                By::SessionId(_id) => match server.nodes.get_by_session(session) {
                    None => return Err(Unauthorized::SessionNotFound(session).into()),
                    Some(node) => {
                        log::info!(
                            "Received Disconnected message from Node [{}]({}).",
                            node.info.node_id(),
                            from
                        );
                        server.nodes.remove_session(node.info.slot)
                    }
                },
                // Allowing only closing sessions. Otherwise we could close someone's else session.
                By::Slot(_) => {
                    return Err(
                        BadRequest::InvalidParam("Slot. Only Session allowed".into()).into(),
                    )
                }
                By::NodeId(_) => {
                    return Err(
                        BadRequest::InvalidParam("NodeId. Only Session allowed".into()).into(),
                    )
                }
            };
        }
        Ok(())
    }

    async fn register_endpoints(
        &self,
        request_id: RequestId,
        session_id: SessionId,
        from: SocketAddr,
        _params: proto::request::Register,
        mut session: NodeSession,
    ) -> ServerResult<NodeSession> {
        // TODO: Note that we ignore endpoints sent by Node and only try
        //       to verify address, from which we received messages.

        let node_id = session.info.node_id();
        let endpoints = self
            .inner
            .ip_checker
            .public_endpoints(session_id, &from)
            .await?;

        for endpoint in endpoints.iter() {
            log::info!(
                "Discovered public endpoint {} for Node [{}]",
                endpoint.address,
                node_id
            )
        }

        session.info.endpoints.extend(endpoints.into_iter());

        let endpoints = session
            .info
            .endpoints
            .iter()
            .cloned()
            .map(proto::Endpoint::from)
            .collect();
        let response = proto::Packet::response(
            request_id,
            session_id.to_vec(),
            StatusCode::Ok,
            proto::response::Register { endpoints },
        );

        self.send_to(response, &from)
            .await
            .map_err(|_| InternalError::Send)?;

        log::debug!("Responding to Register from Node: [{node_id}], address: {from}");
        Ok(session)
    }

    async fn ping_request(
        &self,
        request_id: RequestId,
        session_id: SessionId,
        from: SocketAddr,
    ) -> ServerResult<()> {
        self.send_to(
            proto::Packet::response(
                request_id,
                session_id.to_vec(),
                StatusCode::Ok,
                proto::response::Pong {},
            ),
            &from,
        )
        .await
        .map_err(|_| InternalError::Send)?;

        log::trace!("Responding to ping from: {}", from);
        Ok(())
    }

    async fn node_request(
        &self,
        request_id: RequestId,
        session_id: SessionId,
        from: SocketAddr,
        params: proto::request::Node,
    ) -> ServerResult<()> {
        let node_id = (&params.node_id)
            .try_into()
            .map_err(|_| BadRequest::InvalidNodeId)?;

        log::debug!("{} requested Node [{}] info.", from, node_id);

        let node_info = {
            match self.state.read().await.nodes.get_by_node_id(node_id) {
                None => return Err(NotFound::Node(node_id).into()),
                Some(session) => session,
            }
        };

        self.node_response(request_id, session_id, from, node_info, params.public_key)
            .await
    }

    async fn neighbours_request(
        &self,
        request_id: RequestId,
        session_id: SessionId,
        from: SocketAddr,
        params: proto::request::Neighbours,
    ) -> ServerResult<()> {
        let start = Utc::now();

        let nodes = {
            self.state
                .read()
                .await
                .nodes
                .neighbours(session_id, params.count)?
        };

        let nodes = nodes
            .into_iter()
            .map(|node_info| to_node_response(node_info, params.public_key))
            .collect::<Vec<_>>();
        let return_count = nodes.len();

        self.send_to(
            proto::Packet::response(
                request_id,
                session_id.to_vec(),
                StatusCode::Ok,
                proto::response::Neighbours { nodes },
            ),
            &from,
        )
        .await
        .map_err(|_| InternalError::Send)?;

        log::info!(
            "Neighborhood ({} node(s)) sent to (request: {}, count: {}): {}, session: {}",
            return_count,
            request_id,
            params.count,
            from,
            session_id
        );
        histogram!(
            "ya-relay.packet.neighborhood.processing-time",
            elapsed_metric(start)
        );
        Ok(())
    }

    async fn reverse_request(
        &self,
        request_id: RequestId,
        session_id: SessionId,
        from: SocketAddr,
        params: proto::request::ReverseConnection,
    ) -> ServerResult<()> {
        let source_node_info = match { self.state.read().await.nodes.get_by_session(session_id) } {
            None => return Err(Unauthorized::SessionNotFound(session_id).into()),
            Some(node_id) => node_id.info,
        };
        if source_node_info.endpoints.is_empty() {
            return Err(BadRequest::NoPublicEndpoints.into());
        }

        let target_node_id = (&params.node_id)
            .try_into()
            .map_err(|_| BadRequest::InvalidNodeId)?;
        let target_session = {
            match { self.state.read().await.nodes.get_by_node_id(target_node_id) } {
                None => {
                    return Err(InternalError::Generic(format!(
                        "There is no session with node_id {target_node_id}"
                    ))
                    .into())
                }
                Some(session) => session,
            }
        };

        let message_to_send = proto::Packet::control(
            target_session.session.to_vec(),
            proto::control::ReverseConnection {
                node_id: source_node_info.node_id().into_array().to_vec(),
                endpoints: source_node_info
                    .endpoints
                    .into_iter()
                    .map(proto::Endpoint::from)
                    .collect(),
            },
        );
        self.send_to(message_to_send, &target_session.address)
            .await
            .map_err(|_| InternalError::Send)?;

        let reponse = proto::Packet::response(
            request_id,
            session_id.to_vec(),
            StatusCode::Ok,
            proto::response::ReverseConnection {},
        );

        self.send_to(reponse, &from)
            .await
            .map_err(|_| InternalError::Send)?;

        log::info!(
            "ReverseConnection sent. source: {}, target: {}, request: {}",
            &from,
            &target_session.address,
            &request_id,
        );
        log::debug!(
            "source_session: {}, target_session: {}",
            &session_id,
            &target_session.session
        );

        Ok(())
    }

    async fn slot_request(
        &self,
        request_id: RequestId,
        session_id: SessionId,
        from: SocketAddr,
        params: proto::request::Slot,
    ) -> ServerResult<()> {
        let node_info = {
            match self.state.read().await.nodes.get_by_slot(params.slot) {
                None => {
                    log::error!("Node by slot {} not found.", params.slot);
                    return Err(NotFound::NodeBySlot(params.slot).into());
                }
                Some(session) => session,
            }
        };

        self.node_response(request_id, session_id, from, node_info, params.public_key)
            .await
    }

    async fn node_response(
        &self,
        request_id: RequestId,
        session_id: SessionId,
        from: SocketAddr,
        node_info: NodeSession,
        public_key: bool,
    ) -> ServerResult<()> {
        let node_id = node_info.info.node_id();
        let node = to_node_response(node_info, public_key);

        self.send_to(
            proto::Packet::response(request_id, session_id.to_vec(), StatusCode::Ok, node),
            &from,
        )
        .await
        .map_err(|_| InternalError::Send)?;

        log::info!("Node [{node_id}] info sent to (request: {request_id}): {from}");
        Ok(())
    }

    async fn new_session(self, request_id: RequestId, with: SocketAddr) -> ServerResult<()> {
        let (sender, receiver) = mpsc::channel(1);
        let session_id = SessionId::generate();

        log::info!("Initializing new session: {session_id} with: {with}");
        counter!("ya-relay.session.establish.start", 1);

        {
            self.state
                .write()
                .await
                .starting_session
                .entry(session_id)
                .or_insert(sender);
        }

        // TODO: Add timeout for session initialization.
        // TODO: We should spawn in different thread, but it's impossible since
        //       `init_session` starts actor and tokio panics.
        tokio::task::spawn_local(async move {
            let start_timestamp = Utc::now();

            if let Err(e) = self
                .clone()
                .init_session(with, request_id, session_id, receiver)
                .await
            {
                log::warn!("Error initializing session [{session_id}], {e}");
                counter!("ya-relay.session.establish.error", 1);

                // Establishing session failed.
                self.error_response(request_id, session_id.to_vec(), &with, e)
                    .await;
                self.cleanup_initialization(&session_id).await;
            }

            histogram!(
                "ya-relay.session.establish.time",
                elapsed_metric(start_timestamp)
            );
        });
        Ok(())
    }

    async fn establish_session(
        self,
        id: SessionId,
        _from: SocketAddr,
        request: proto::Request,
    ) -> ServerResult<()> {
        let mut sender = {
            match { self.state.read().await.starting_session.get(&id).cloned() } {
                Some(sender) => sender,
                None => return Err(Unauthorized::SessionNotFound(id).into()),
            }
        };

        tokio::task::spawn_local(async move {
            let _ = sender.send(request).await.map_err(|_| {
                log::warn!("Establish session channel closed. Dropping packet for session [{id}]")
            });
        });
        Ok(())
    }

    async fn init_session(
        self,
        with: SocketAddr,
        request_id: RequestId,
        session_id: SessionId,
        mut rc: mpsc::Receiver<proto::Request>,
    ) -> ServerResult<()> {
        let (packet, raw_challenge) = challenge::prepare_challenge_response();
        let challenge =
            proto::Packet::response(request_id, session_id.to_vec(), StatusCode::Ok, packet);

        self.send_to(challenge, &with)
            .await
            .map_err(|_| InternalError::Send)?;

        log::info!("Challenge sent to: {with}, session: {session_id}");
        counter!("ya-relay.session.establish.challenge.sent", 1);

        let node = match rc.next().await {
            Some(proto::Request {
                request_id,
                kind: Some(proto::request::Kind::Session(session)),
            }) => {
                log::info!("Got challenge from node: {with}, session: {session_id}");

                // Validate the challenge
                let (node_id, identities) =
                    challenge::recover_identities_from_challenge::<ChallengeDigest>(
                        &raw_challenge,
                        CHALLENGE_DIFFICULTY,
                        session.challenge_resp,
                        None,
                    )
                    .map_err(|e| BadRequest::InvalidChallenge(e.to_string()))?;

                let info = NodeInfo {
                    identities,
                    slot: u32::MAX,
                    endpoints: vec![],
                    supported_encryptions: vec![],
                };

                let node = NodeSession {
                    info,
                    address: with,
                    session: session_id,
                    last_seen: Utc::now(),
                    forwarding_limiter: Arc::new(RateLimiter::direct(Quota::per_second(
                        NonZeroU32::new(self.config.forwarder_rate_limit).ok_or_else(|| {
                            InternalError::RateLimiterInit(format!(
                                "Invalid non zero value: {}",
                                self.config.forwarder_rate_limit
                            ))
                        })?,
                    ))),
                };

                self.send_to(
                    proto::Packet::response(
                        request_id,
                        session_id.to_vec(),
                        StatusCode::Ok,
                        proto::response::Session::default(),
                    ),
                    &with,
                )
                .await
                .map_err(|_| InternalError::Send)?;

                log::info!(
                    "Session: {session_id} ({with}). Got valid challenge from node: {node_id}"
                );
                counter!("ya-relay.session.establish.challenge.valid", 1);

                node
            }
            _ => return invalid_packet(session_id, "Session"),
        };

        loop {
            match rc.next().await {
                Some(proto::Request {
                    request_id,
                    kind: Some(proto::request::Kind::Register(registration)),
                }) => {
                    log::trace!("Got register from Node: [{with}] (request {request_id})");
                    counter!("ya-relay.session.establish.register", 1);

                    let node_id = node.info.node_id();
                    let node = self
                        .register_endpoints(request_id, session_id, with, registration, node)
                        .await?;

                    self.cleanup_initialization(&session_id).await;

                    {
                        let mut server = self.state.write().await;
                        server.nodes.register(node);
                    }

                    log::info!("Session: {session_id} established with Node: [{node_id}] ({with})");
                    counter!("ya-relay.session.establish.finished", 1);
                    break;
                }
                Some(proto::Request {
                    kind: Some(proto::request::Kind::Ping(_)),
                    ..
                }) => continue,
                _ => return invalid_packet(session_id, "Register"),
            };
        }
        Ok(())
    }

    async fn cleanup_initialization(&self, session_id: &SessionId) {
        self.state.write().await.starting_session.remove(session_id);
    }

    async fn session_cleaner(&self) {
        log::debug!(
            "Starting session cleaner at interval {}s",
            (self.config.session_cleaner_interval).as_secs()
        );
        let mut interval = time::interval(self.config.session_cleaner_interval);
        loop {
            interval.tick().await;
            let s = self.clone();
            log::trace!("Cleaning up abandoned sessions");
            s.check_session_timeouts().await;
            log::trace!("Session cleanup complete");
        }
    }

    async fn check_session_timeouts(&self) {
        let mut server = self.state.write().await;
        server.nodes.check_timeouts(
            self.config.session_timeout,
            self.config.session_purge_timeout,
        );
    }

    async fn forward_resumer(&self) {
        let mut interval = time::interval(self.config.forwarder_resume_interval);
        loop {
            interval.tick().await;
            self.check_resume_forwarding().await;
        }
    }

    async fn check_resume_forwarding(&self) {
        let clock = DefaultClock::default();
        let mut to_resume = Vec::new();
        {
            let mut server = self.state.write().await;

            // First iteration to release write lock as soon as possible
            // FIXME: Use .drain_filter() on (resume_at <= now) when it becomes stable
            for elem in server.resume_forwarding.iter() {
                let (resume_at, session_id, socket_addr) = elem;
                let now = clock.now();
                if resume_at > &now {
                    let elem = *elem;
                    let mut split = server.resume_forwarding.split_off(&elem);
                    std::mem::swap(&mut split, &mut server.resume_forwarding);
                    break;
                }
                if let Some(node_session) = server.nodes.get_by_session(*session_id) {
                    to_resume.push((node_session, *session_id, *socket_addr));
                }
            }
        };

        // Second iteration without locks
        for (node_session, session_id, socket_addr) in to_resume {
            let control_packet = proto::Packet::control(
                session_id.to_vec(),
                ya_relay_proto::proto::control::ResumeForwarding {
                    slot: node_session.info.slot,
                },
            );
            if let Err(e) = self
                .send_to(PacketKind::Packet(control_packet), &socket_addr)
                .await
            {
                log::warn!("Can not send ResumeForwarding. {}", e);
            }
        }
    }

    async fn send_to(
        &self,
        packet: impl Into<PacketKind>,
        target: &SocketAddr,
    ) -> anyhow::Result<()> {
        Ok(self
            .inner
            .socket
            .clone()
            .send((packet.into(), *target))
            .await?)
    }

    pub async fn bind_udp(config: Config) -> anyhow::Result<Server> {
        let (input, output, addr) = udp_bind(&config.address).await?;
        let url = Url::parse(&format!("udp://{}:{}", addr.ip(), addr.port()))?;

        Server::bind(config, url, input, output).await
    }

    pub async fn bind(
        config: Config,
        addr: url::Url,
        input: InStream,
        output: OutStream,
    ) -> anyhow::Result<Server> {
        let config = Arc::new(config);
        let inner = Arc::new(ServerImpl {
            socket: output,
            ip_checker: EndpointsChecker::spawn(config.clone())
                .await
                .map_err(|e| anyhow!("Public endpoints checker initialization failed: {}", e))?,
            url: addr,
        });

        let state = Arc::new(RwLock::new(ServerState {
            nodes: NodesState::new(),
            starting_session: Default::default(),
            recv_socket: Some(input),
            resume_forwarding: BTreeSet::new(),
        }));

        Ok(Server {
            state,
            inner,
            config,
        })
    }

    pub async fn run(self) -> anyhow::Result<()> {
        const DISPATCH_TIMEOUT: Duration = Duration::from_millis(3000);
        const DISPATCH_TASK_COUNT: usize = 8;

        let server = self.clone();
        let server_session_cleaner = self.clone();
        let server_forward_resumer = self.clone();
        let input = {
            self.state
                .write()
                .await
                .recv_socket
                .take()
                .ok_or_else(|| anyhow::anyhow!("Server already running."))?
        };
        tokio::task::spawn_local(async move { server_session_cleaner.session_cleaner().await });
        tokio::task::spawn_local(async move { server_forward_resumer.forward_resumer().await });

<<<<<<< HEAD
        input
            .map(|(packet, addr, timestamp)| {
                let server = server.clone();
                let request_id = PacketKind::request_id(&packet);
                let session_id = PacketKind::session_id(&packet);
=======
        while let Some((packet, addr, timestamp)) = input.next().await {
            counter!("ya-relay.packet.incoming", 1);

            if server.drop_policy(&packet, timestamp) {
                counter!("ya-relay.packet.dropped", 1);
                continue;
            }
>>>>>>> cf98319c

                let fut = async move {
                    counter!("ya-relay.packets.incoming", 1);
                    let start = Utc::now();

                    if let Err(error) = server.dispatch(addr, packet).await {
                        log::error!(
                            "Packet dispatch failed (request={request_id:?}, from={addr}). {error}"
                        );

                        if let Some(request_id) = request_id {
                            server
                                .error_response(request_id, session_id, &addr, error)
                                .await;
                        }
                    };

<<<<<<< HEAD
                    histogram!("ya-relay.packets.processing-time", elapsed_metric(start));
                    histogram!("ya-relay.packets.response-time", elapsed_metric(timestamp));
                };

                tokio::time::timeout(DISPATCH_TIMEOUT, fut).inspect_err(move |_| {
                    log::error!("Packet dispatch timed out (request={request_id:?}, from={addr})")
                })
            })
            .buffered(DISPATCH_TASK_COUNT)
            .for_each(|_| futures::future::ready(()))
            .await;
=======
                if let Some(request_id) = request_id {
                    server
                        .error_response(request_id, session_id, &addr, error)
                        .await;
                }
                counter!("ya-relay.packet.incoming.error", 1);
            };

            histogram!("ya-relay.packet.response-time", elapsed_metric(timestamp));
            histogram!(
                "ya-relay.packet.processing-time",
                elapsed_metric(dispatching_start)
            );
        }
>>>>>>> cf98319c

        log::info!("Server stopped.");
        Ok(())
    }

    async fn error_response(&self, req_id: u64, id: Vec<u8>, addr: &SocketAddr, error: Error) {
        let status_code = match error {
            Error::Undefined(_) => StatusCode::Undefined,
            Error::BadRequest(_) => StatusCode::BadRequest,
            Error::Unauthorized(_) => StatusCode::Unauthorized,
            Error::NotFound(_) => StatusCode::NotFound,
            Error::Timeout(_) => StatusCode::Timeout,
            Error::Conflict(_) => StatusCode::Conflict,
            Error::PayloadTooLarge(_) => StatusCode::PayloadTooLarge,
            Error::TooManyRequests(_) => StatusCode::TooManyRequests,
            Error::Internal(_) => StatusCode::ServerError,
            Error::GatewayTimeout(_) => StatusCode::GatewayTimeout,
        };

        self.send_to(proto::Packet::error(req_id, id, status_code), addr)
            .await
            .map_err(|e| log::error!("Failed to send error response. {}.", e))
            .ok();
    }
}

pub fn dispatch_response(packet: PacketKind) -> Result<proto::response::Kind, StatusCode> {
    match packet {
        PacketKind::Packet(proto::Packet {
            kind: Some(proto::packet::Kind::Response(proto::Response { kind, code, .. })),
            ..
        }) => match kind {
            None => Err(StatusCode::from_i32(code as i32).ok_or(StatusCode::Undefined)?),
            Some(response) => match StatusCode::from_i32(code as i32) {
                Some(StatusCode::Ok) => Ok(response),
                _ => Err(StatusCode::from_i32(code as i32).ok_or(StatusCode::Undefined)?),
            },
        },
        _ => Err(StatusCode::Undefined),
    }
}

pub fn to_node_response(node_info: NodeSession, public_key: bool) -> proto::response::Node {
    let identities = match public_key {
        true => node_info.info.identities.iter().map(Into::into).collect(),
        false => vec![],
    };

    proto::response::Node {
        identities,
        endpoints: node_info
            .info
            .endpoints
            .into_iter()
            .map(proto::Endpoint::from)
            .collect(),
        seen_ts: node_info.last_seen.timestamp() as u32,
        slot: node_info.info.slot,
        supported_encryptions: node_info.info.supported_encryptions,
    }
}

#[inline]
fn unknown_session<T>(session_id: SessionId) -> ServerResult<T> {
    Err(Unauthorized::SessionNotFound(session_id).into())
}

#[inline]
fn invalid_packet<T>(session_id: SessionId, expected: impl ToString) -> ServerResult<T> {
    Err(BadRequest::InvalidPacket(session_id, expected.to_string()).into())
}<|MERGE_RESOLUTION|>--- conflicted
+++ resolved
@@ -907,24 +907,20 @@
         tokio::task::spawn_local(async move { server_session_cleaner.session_cleaner().await });
         tokio::task::spawn_local(async move { server_forward_resumer.forward_resumer().await });
 
-<<<<<<< HEAD
         input
             .map(|(packet, addr, timestamp)| {
                 let server = server.clone();
                 let request_id = PacketKind::request_id(&packet);
                 let session_id = PacketKind::session_id(&packet);
-=======
-        while let Some((packet, addr, timestamp)) = input.next().await {
-            counter!("ya-relay.packet.incoming", 1);
-
-            if server.drop_policy(&packet, timestamp) {
-                counter!("ya-relay.packet.dropped", 1);
-                continue;
-            }
->>>>>>> cf98319c
 
                 let fut = async move {
-                    counter!("ya-relay.packets.incoming", 1);
+                    counter!("ya-relay.packet.incoming", 1);
+
+                    if server.drop_policy(&packet, timestamp) {
+                        counter!("ya-relay.packet.dropped", 1);
+                        return Ok::<_, ()>(());
+                    }
+
                     let start = Utc::now();
 
                     if let Err(error) = server.dispatch(addr, packet).await {
@@ -939,9 +935,10 @@
                         }
                     };
 
-<<<<<<< HEAD
-                    histogram!("ya-relay.packets.processing-time", elapsed_metric(start));
-                    histogram!("ya-relay.packets.response-time", elapsed_metric(timestamp));
+                    histogram!("ya-relay.packet.response-time", elapsed_metric(timestamp));
+                    histogram!("ya-relay.packet.processing-time", elapsed_metric(start));
+
+                    Ok(())
                 };
 
                 tokio::time::timeout(DISPATCH_TIMEOUT, fut).inspect_err(move |_| {
@@ -951,22 +948,6 @@
             .buffered(DISPATCH_TASK_COUNT)
             .for_each(|_| futures::future::ready(()))
             .await;
-=======
-                if let Some(request_id) = request_id {
-                    server
-                        .error_response(request_id, session_id, &addr, error)
-                        .await;
-                }
-                counter!("ya-relay.packet.incoming.error", 1);
-            };
-
-            histogram!("ya-relay.packet.response-time", elapsed_metric(timestamp));
-            histogram!(
-                "ya-relay.packet.processing-time",
-                elapsed_metric(dispatching_start)
-            );
-        }
->>>>>>> cf98319c
 
         log::info!("Server stopped.");
         Ok(())
