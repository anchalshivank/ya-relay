use anyhow::{anyhow, Context};
use bytes::BytesMut;
use chrono::Utc;
use futures::channel::mpsc;
use futures::{SinkExt, StreamExt};
use rand::Rng;
use std::collections::HashMap;
use std::convert::TryFrom;
use std::net::SocketAddr;
use std::sync::Arc;
use tokio::net::UdpSocket;
use tokio::sync::RwLock;
use tokio::time::{timeout, Duration};
use tokio_util::codec::{Decoder, Encoder};
use url::Url;

<<<<<<< HEAD
use crate::challenge::{Challenge, DefaultChallenge};
use crate::error::ServerError;
use crate::packets::PacketsCreator;
=======
use crate::error::{
    BadRequest, Error, InternalError, NotFound, ServerResult, Timeout, Unauthorized,
};
use crate::packets::{dispatch_response, PacketsCreator};
>>>>>>> 0cbc4e22
use crate::session::{NodeInfo, NodeSession, SessionId};
use crate::udp_stream::{udp_bind, InStream, OutStream};

use ya_client_model::NodeId;
use ya_relay_proto::codec::datagram::Codec;
use ya_relay_proto::codec::{PacketKind, MAX_PACKET_SIZE};
use ya_relay_proto::proto;
use ya_relay_proto::proto::request::Kind;
use ya_relay_proto::proto::StatusCode;

pub const DEFAULT_NET_PORT: u16 = 7464;
pub const CHALLENGE_SIZE: usize = 16;
pub const CHALLENGE_DIFFICULTY: u64 = 16;

#[derive(Clone)]
pub struct Server {
    pub state: Arc<RwLock<ServerState>>,
    pub inner: Arc<ServerImpl>,
}

pub struct ServerState {
    pub sessions: HashMap<SessionId, NodeId>,
    pub nodes: HashMap<NodeId, NodeSession>,
    pub starting_session: HashMap<SessionId, mpsc::Sender<proto::Request>>,

    recv_socket: Option<InStream>,
}

pub struct ServerImpl {
    pub socket: OutStream,
    pub url: Url,
}

impl Server {
    pub async fn dispatch(&self, from: SocketAddr, packet: PacketKind) -> ServerResult<()> {
        match packet {
            PacketKind::Packet(proto::Packet { kind, session_id }) => {
                // Empty `session_id` is sent to initialize Session, but only with Session request.
                if session_id.is_empty() {
                    match kind {
                        Some(proto::packet::Kind::Request(proto::Request {
                            kind: Some(proto::request::Kind::Session(_)),
                        })) => {
                            return self.clone().new_session(from).await;
                        }
                        _ => return Err(BadRequest::NoSessionId.into()),
                    }
                }

                let id = SessionId::try_from(session_id.clone())
                    .map_err(|_| Unauthorized::InvalidSessionId(session_id))?;
                let node = match self.state.read().await.sessions.get(&id).cloned() {
                    None => return self.clone().establish_session(id, from, kind).await,
                    Some(node) => node,
                };

                match kind {
                    Some(proto::packet::Kind::Request(proto::Request { kind: Some(kind) })) => {
                        match kind {
                            Kind::Session(_) => {}
                            Kind::Register(_) => {}
                            Kind::Node(params) => self.node_request(id, from, params).await?,
                            Kind::RandomNode(_) => {}
                            Kind::Neighbours(_) => {}
                            Kind::ReverseConn(_) => {}
                            Kind::Ping(_) => self.ping_request(id, from).await?,
                        }
                    }
                    Some(proto::packet::Kind::Response(_)) => {
                        log::warn!(
                            "Server shouldn't get Response packet. Sender: {}, node {}",
                            from,
                            node,
                        );
                    }
                    Some(proto::packet::Kind::Control(_control)) => {
                        log::info!("Control packet from: {}", from);
                    }
                    _ => log::info!("Packet kind: None from: {}", from),
                }
            }
            PacketKind::Forward(_) => {
                log::info!("Forward packet from: {}", from)
            }
            PacketKind::ForwardCtd(_) => {
                log::info!("ForwardCtd packet from: {}", from)
            }
        };

        Ok(())
    }

    async fn public_endpoints(
        &self,
        id: SessionId,
        addr: &SocketAddr,
    ) -> ServerResult<Vec<proto::Endpoint>> {
        // We need new socket to check, if Node's address is public.
        // If we would use the same socket as always, we would be able to
        // send packets even to addresses behind NAT.
        let mut sock = UdpSocket::bind("0.0.0.0:0")
            .await
            .map_err(|e| InternalError::BindingSocket(e.to_string()))?;

        let mut codec = Codec::default();
        let mut buf = BytesMut::new();

        // If we can ping `from` address it was public, if we don't get response
        // it could be private.
        let ping = PacketKind::ping_packet(id);

        codec
            .encode(ping, &mut buf)
            .map_err(|_| InternalError::Encoding)?;

        sock.send_to(&buf, &addr)
            .await
            .map_err(|_| InternalError::Send)?;

        buf.resize(MAX_PACKET_SIZE as usize, 0);

        let size = timeout(Duration::from_millis(300), sock.recv(&mut buf))
            .await
            .map_err(|_| Timeout::Ping)?
            .map_err(|_| InternalError::Receiving)?;

        buf.truncate(size);

        match dispatch_response(
            codec
                .decode(&mut buf)
                .map_err(|_| InternalError::Decoding)?
                .ok_or(InternalError::Decoding)?,
        ) {
            Ok(proto::response::Kind::Pong(_)) => {}
            _ => return Err(BadRequest::InvalidPacket(id, "Pong".to_string()).into()),
        };

        Ok(vec![proto::Endpoint {
            protocol: proto::Protocol::Udp as i32,
            address: addr.ip().to_string(),
            port: addr.port() as u32,
        }])
    }

    async fn register_endpoints(
        &self,
        id: SessionId,
        from: SocketAddr,
        _params: proto::request::Register,
        mut node_info: NodeSession,
    ) -> ServerResult<NodeSession> {
        // TODO: Note that we ignore endpoints sent by Node and only try
        //       to verify address, from which we received messages.

        let endpoints = self.public_endpoints(id, &from).await?;

        node_info.info.endpoints.extend(endpoints.into_iter());

        let response = PacketKind::register_response(id, node_info.info.endpoints.clone());
        self.send_to(response, &from)
            .await
            .map_err(|_| InternalError::Send)?;

        log::info!("Responding to Register from: {}", from);
        Ok(node_info)
    }

    async fn ping_request(&self, id: SessionId, from: SocketAddr) -> ServerResult<()> {
        {
            let mut server = self.state.write().await;
            let node_id = match server.sessions.get(&id) {
                None => return Err(Unauthorized::SessionNotFound(id).into()),
                Some(node_id) => *node_id,
            };

            let mut node_info = server
                .nodes
                .get_mut(&node_id)
                .ok_or(InternalError::GettingSessionInfo(node_id, id))?;

            node_info.last_seen = Utc::now();
        }

        self.send_to(PacketKind::pong_response(id), &from)
            .await
            .map_err(|_| InternalError::Send)?;

        log::info!("Responding to ping from: {}", from);

        Ok(())
    }

    async fn node_request(
        &self,
        id: SessionId,
        from: SocketAddr,
        params: proto::request::Node,
    ) -> ServerResult<()> {
        if params.node_id.len() != 20 {
            return Err(BadRequest::InvalidNodeId.into());
        }

        let node_id = NodeId::from(&params.node_id[..]);
        let node_info = {
            match self.state.read().await.nodes.get(&node_id) {
                None => return Err(NotFound::Node(node_id).into()),
                Some(session) => session.clone(),
            }
        };

        let response = PacketKind::node_response(id, node_info, params.public_key);
        self.send_to(response, &from)
            .await
            .map_err(|_| InternalError::Send)?;

        log::info!("Node [{}] info sent to: {}", node_id, from);

        Ok(())
    }

    async fn new_session(self, with: SocketAddr) -> ServerResult<()> {
        let (sender, receiver) = mpsc::channel(1);
        let new_id = SessionId::generate();

        log::info!("Initializing new session: {}", new_id);

        {
            self.state
                .write()
                .await
                .starting_session
                .entry(new_id)
                .or_insert(sender);
        }

        // TODO: Add timeout for session initialization.
        // TODO: We should spawn in different thread, but it's impossible since
        //       `init_session` starts actor and tokio panics.
        tokio::task::spawn_local(async move {
            if let Err(e) = self.clone().init_session(receiver, with, new_id).await {
                log::warn!("Error initializing session [{}], {}", new_id, e);

                // Establishing session failed.
                self.error_response(new_id.vec(), &with, e).await;
                self.cleanup_initialization(&new_id).await;
            }
        });
        Ok(())
    }

    async fn establish_session(
        self,
        id: SessionId,
        _from: SocketAddr,
        packet: Option<proto::packet::Kind>,
    ) -> ServerResult<()> {
        let mut sender = {
            match { self.state.read().await.starting_session.get(&id).cloned() } {
                Some(sender) => sender.clone(),
                None => return Err(Unauthorized::SessionNotFound(id).into()),
            }
        };

        let request = match packet {
            Some(proto::packet::Kind::Request(request)) => request,
            _ => return Err(BadRequest::InvalidPacket(id, "Request".to_string()).into()),
        };

        Ok(sender
            .send(request)
            .await
            .map_err(|_| InternalError::Send)?)
    }

    async fn init_session(
        self,
        mut rc: mpsc::Receiver<proto::Request>,
        with: SocketAddr,
        session_id: SessionId,
<<<<<<< HEAD
    ) -> anyhow::Result<()> {
        let raw_challenge = rand::thread_rng().gen::<[u8; CHALLENGE_SIZE]>();
=======
    ) -> ServerResult<()> {
>>>>>>> 0cbc4e22
        let challenge = PacketKind::Packet(proto::Packet {
            session_id: session_id.vec(),
            kind: Some(proto::packet::Kind::Control(proto::Control {
                kind: Some(proto::control::Kind::Challenge(
                    ya_relay_proto::proto::control::Challenge {
                        version: "0.0.1".to_string(),
                        caps: 0,
                        kind: 10,
                        difficulty: CHALLENGE_DIFFICULTY as u64,
                        challenge: raw_challenge.to_vec(),
                    },
                )),
            })),
        });

        self.send_to(challenge, &with)
            .await
            .map_err(|_| InternalError::Send)?;

        log::info!("Challenge sent to: {}", with);

        let node = match rc.next().await {
            Some(proto::Request {
                kind: Some(proto::request::Kind::Session(session)),
            }) => {
                log::info!("Got challenge from node: {}", with);

                // Validate the challenge
                if !DefaultChallenge::with(session.public_key.as_slice()).validate(
                    &raw_challenge,
                    CHALLENGE_DIFFICULTY,
                    &session.challenge_resp,
                )? {
                    bail!("Invalid challenge response");
                }

                if session.node_id.len() != 20 {
                    return Err(BadRequest::InvalidNodeId.into());
                }

                let node_id = NodeId::from(&session.node_id[..]);
                let info = NodeInfo {
                    node_id,
                    public_key: session.public_key,
                    endpoints: vec![],
                };

                let node = NodeSession {
                    info,
                    session: session_id,
                    address: with,
                    last_seen: Utc::now(),
                };

                self.send_to(PacketKind::session_response(session_id), &with)
                    .await
                    .map_err(|_| InternalError::Send)?;

                log::info!(
                    "Session: {}. Got valid challenge from node: {}",
                    session_id,
                    node_id
                );

                node
            }
            _ => return Err(BadRequest::InvalidPacket(session_id, "Session".to_string()).into()),
        };

        match rc.next().await {
            Some(proto::Request {
                kind: Some(proto::request::Kind::Register(registration)),
            }) => {
                log::info!("Got register from node: {}", with);

                let node_id = node.info.node_id;
                let node = self
                    .register_endpoints(session_id, with, registration, node)
                    .await?;

                self.cleanup_initialization(&session_id).await;

                {
                    let mut server = self.state.write().await;

                    server.sessions.insert(session_id, node_id);
                    server.nodes.insert(node_id, node);
                }

                log::info!("Session: {} established for node: {}", session_id, node_id);
            }
            _ => return Err(BadRequest::InvalidPacket(session_id, "Register".to_string()).into()),
        };
        Ok(())
    }

    async fn cleanup_initialization(&self, session_id: &SessionId) {
        self.state.write().await.starting_session.remove(session_id);
    }

    async fn send_to(&self, packet: PacketKind, target: &SocketAddr) -> anyhow::Result<()> {
        Ok(self.inner.socket.clone().send((packet, *target)).await?)
    }

    pub async fn bind_udp(addr: url::Url) -> anyhow::Result<Server> {
        let (input, output, addr) = udp_bind(addr.clone()).await?;
        let url = Url::parse(&format!("udp://{}:{}", addr.ip(), addr.port()))?;

        Server::bind(url, input, output)
    }

    pub fn bind(addr: url::Url, input: InStream, output: OutStream) -> anyhow::Result<Server> {
        let inner = Arc::new(ServerImpl {
            socket: output,
            url: addr,
        });

        let state = Arc::new(RwLock::new(ServerState {
            sessions: Default::default(),
            nodes: Default::default(),
            starting_session: Default::default(),
            recv_socket: Some(input),
        }));

        Ok(Server { state, inner })
    }

    pub async fn run(self) -> anyhow::Result<()> {
        let server = self.clone();
        let mut input = {
            self.state
                .write()
                .await
                .recv_socket
                .take()
                .ok_or_else(|| anyhow!("Server already running."))?
        };

        while let Some((packet, addr)) = input.next().await {
            let id = PacketKind::session(&packet);

            let error = match server.dispatch(addr, packet).await {
                Ok(_) => continue,
                Err(e) => e,
            };

            log::error!("Packet dispatch failed. {}", error);

            server.error_response(id, &addr, error).await;
        }

        log::info!("Server stopped.");
        Ok(())
    }

    async fn error_response(&self, id: Vec<u8>, addr: &SocketAddr, error: Error) {
        let response = match error {
            Error::Undefined(_) => PacketKind::error(id, StatusCode::Undefined),
            Error::BadRequest(_) => PacketKind::error(id, StatusCode::BadRequest),
            Error::Unauthorized(_) => PacketKind::error(id, StatusCode::Unauthorized),
            Error::NotFound(_) => PacketKind::error(id, StatusCode::NotFound),
            Error::Timeout(_) => PacketKind::error(id, StatusCode::Timeout),
            Error::Conflict(_) => PacketKind::error(id, StatusCode::Conflict),
            Error::PayloadTooLarge(_) => PacketKind::error(id, StatusCode::PayloadTooLarge),
            Error::TooManyRequests(_) => PacketKind::error(id, StatusCode::TooManyRequests),
            Error::Internal(_) => PacketKind::error(id, StatusCode::ServerError),
            Error::GatewayTimeout(_) => PacketKind::error(id, StatusCode::GatewayTimeout),
        };

        self.send_to(response, addr)
            .await
            .map_err(|e| log::error!("Failed to send error response. {}.", e))
            .ok();
    }
}

pub fn parse_udp_url(url: Url) -> anyhow::Result<String> {
    let host = url.host_str().context("Needs host for NET URL")?;
    let port = url.port().unwrap_or(DEFAULT_NET_PORT);

    Ok(format!("{}:{}", host, port))
}<|MERGE_RESOLUTION|>--- conflicted
+++ resolved
@@ -14,16 +14,11 @@
 use tokio_util::codec::{Decoder, Encoder};
 use url::Url;
 
-<<<<<<< HEAD
 use crate::challenge::{Challenge, DefaultChallenge};
-use crate::error::ServerError;
-use crate::packets::PacketsCreator;
-=======
 use crate::error::{
     BadRequest, Error, InternalError, NotFound, ServerResult, Timeout, Unauthorized,
 };
 use crate::packets::{dispatch_response, PacketsCreator};
->>>>>>> 0cbc4e22
 use crate::session::{NodeInfo, NodeSession, SessionId};
 use crate::udp_stream::{udp_bind, InStream, OutStream};
 
@@ -304,12 +299,8 @@
         mut rc: mpsc::Receiver<proto::Request>,
         with: SocketAddr,
         session_id: SessionId,
-<<<<<<< HEAD
-    ) -> anyhow::Result<()> {
+    ) -> ServerResult<()> {
         let raw_challenge = rand::thread_rng().gen::<[u8; CHALLENGE_SIZE]>();
-=======
-    ) -> ServerResult<()> {
->>>>>>> 0cbc4e22
         let challenge = PacketKind::Packet(proto::Packet {
             session_id: session_id.vec(),
             kind: Some(proto::packet::Kind::Control(proto::Control {
@@ -338,12 +329,15 @@
                 log::info!("Got challenge from node: {}", with);
 
                 // Validate the challenge
-                if !DefaultChallenge::with(session.public_key.as_slice()).validate(
-                    &raw_challenge,
-                    CHALLENGE_DIFFICULTY,
-                    &session.challenge_resp,
-                )? {
-                    bail!("Invalid challenge response");
+                if !DefaultChallenge::with(session.public_key.as_slice())
+                    .validate(
+                        &raw_challenge,
+                        CHALLENGE_DIFFICULTY,
+                        &session.challenge_resp,
+                    )
+                    .map_err(|e| BadRequest::InvalidChallenge(e.to_string()))?
+                {
+                    return Err(Unauthorized::InvalidChallenge.into());
                 }
 
                 if session.node_id.len() != 20 {
