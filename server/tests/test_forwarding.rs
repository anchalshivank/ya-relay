mod helpers;

use anyhow::Context;
use futures::{SinkExt, StreamExt};
use std::rc::Rc;
use std::sync::atomic::Ordering::SeqCst;
use std::sync::atomic::{AtomicBool, AtomicUsize};
use std::time::Duration;
use tokio::sync::mpsc;

use ya_relay_client::client::Forwarded;
<<<<<<< HEAD
use ya_relay_client::testing::forwarding_utils::spawn_receive;
use ya_relay_client::{Client, ClientBuilder};
use ya_relay_server::testing::server::{init_test_server, ServerWrapper};

/// TODO: Should be moved to ServerWrapper, but we don't want to import Client in Server crate.
async fn hack_make_ip_private(wrapper: &ServerWrapper, client: &Client) {
    let mut state = wrapper.server.state.write().await;

    let mut info = state.nodes.get_by_node_id(client.node_id()).unwrap();
    state.nodes.remove_session(info.info.slot);

    // Server won't return any endpoints, so Client won't try to connect directly.
    info.info.endpoints = vec![];
    state.nodes.register(info)
}
=======
use ya_relay_client::ClientBuilder;
use ya_relay_server::testing::server::init_test_server;

use helpers::{hack_make_ip_private, spawn_receive};
>>>>>>> 9458a94a

#[serial_test::serial]
async fn test_forward_unreliable() -> anyhow::Result<()> {
    let wrapper = init_test_server().await?;

    let client1 = ClientBuilder::from_url(wrapper.url())
        .connect()
        .build()
        .await?;
    let client2 = ClientBuilder::from_url(wrapper.url())
        .connect()
        .build()
        .await?;

    hack_make_ip_private(&wrapper, &client1).await;
    hack_make_ip_private(&wrapper, &client2).await;

    let rx1 = client1
        .forward_receiver()
        .await
        .context("no forward receiver")?;
    let rx2 = client2
        .forward_receiver()
        .await
        .context("no forward receiver")?;

    let received1 = Rc::new(AtomicBool::new(false));
    let received2 = Rc::new(AtomicBool::new(false));

    println!("Setting up");

    spawn_receive(">> 1", received1.clone(), rx1);
    spawn_receive(">> 2", received2.clone(), rx2);

    println!("Forwarding: unreliable");

    let mut tx1 = client1.forward_unreliable(client2.node_id()).await.unwrap();
    let mut tx2 = client2.forward_unreliable(client1.node_id()).await.unwrap();

    tx1.send(vec![1u8]).await?;
    tx2.send(vec![2u8]).await?;

    tokio::time::delay_for(Duration::from_millis(100)).await;

    assert!(received1.load(SeqCst));
    assert!(received2.load(SeqCst));
    Ok(())
}

#[serial_test::serial]
async fn test_forward_reliable() -> anyhow::Result<()> {
    let wrapper = init_test_server().await?;

    let client1 = ClientBuilder::from_url(wrapper.url())
        .connect()
        .build()
        .await?;
    let client2 = ClientBuilder::from_url(wrapper.url())
        .connect()
        .build()
        .await?;

    hack_make_ip_private(&wrapper, &client1).await;
    hack_make_ip_private(&wrapper, &client2).await;

    let rx1 = client1
        .forward_receiver()
        .await
        .context("no forward receiver")?;
    let rx2 = client2
        .forward_receiver()
        .await
        .context("no forward receiver")?;

    let received1 = Rc::new(AtomicBool::new(false));
    let received2 = Rc::new(AtomicBool::new(false));

    println!("Setting up");

    spawn_receive(">> 1", received1.clone(), rx1);
    spawn_receive(">> 2", received2.clone(), rx2);

    println!("Forwarding: reliable");

    let mut tx1 = client1.forward(client2.node_id()).await.unwrap();
    let mut tx2 = client2.forward(client1.node_id()).await.unwrap();

    tx1.send(vec![1u8]).await?;
    tx2.send(vec![2u8]).await?;

    tokio::time::delay_for(Duration::from_millis(100)).await;

    assert!(received1.load(SeqCst));
    assert!(received2.load(SeqCst));

    Ok(())
}

#[serial_test::serial]
async fn test_p2p_unreliable() -> anyhow::Result<()> {
    let wrapper = init_test_server().await?;

    let client1 = ClientBuilder::from_url(wrapper.url())
        .connect()
        .build()
        .await?;
    let client2 = ClientBuilder::from_url(wrapper.url())
        .connect()
        .build()
        .await?;

    let rx1 = client1
        .forward_receiver()
        .await
        .context("no forward receiver")?;
    let rx2 = client2
        .forward_receiver()
        .await
        .context("no forward receiver")?;

    let received1 = Rc::new(AtomicBool::new(false));
    let received2 = Rc::new(AtomicBool::new(false));

    println!("Setting up");

    spawn_receive(">> 1", received1.clone(), rx1);
    spawn_receive(">> 2", received2.clone(), rx2);

    println!("Forwarding: unreliable");

    let mut tx1 = client1.forward_unreliable(client2.node_id()).await.unwrap();
    let mut tx2 = client2.forward_unreliable(client1.node_id()).await.unwrap();

    tx1.send(vec![1u8]).await?;
    tx2.send(vec![2u8]).await?;

    tokio::time::delay_for(Duration::from_millis(100)).await;

    assert!(received1.load(SeqCst));
    assert!(received2.load(SeqCst));
    Ok(())
}

#[serial_test::serial]
async fn test_p2p_reliable() -> anyhow::Result<()> {
    let wrapper = init_test_server().await?;

    let client1 = ClientBuilder::from_url(wrapper.url())
        .connect()
        .build()
        .await?;
    let client2 = ClientBuilder::from_url(wrapper.url())
        .connect()
        .build()
        .await?;

    let rx1 = client1
        .forward_receiver()
        .await
        .context("no forward receiver")?;
    let rx2 = client2
        .forward_receiver()
        .await
        .context("no forward receiver")?;

    let received1 = Rc::new(AtomicBool::new(false));
    let received2 = Rc::new(AtomicBool::new(false));

    println!("Setting up");

    spawn_receive(">> 1", received1.clone(), rx1);
    spawn_receive(">> 2", received2.clone(), rx2);

    println!("Forwarding: reliable");

    let mut tx1 = client1.forward(client2.node_id()).await?;
    let mut tx2 = client2.forward(client1.node_id()).await?;

    tx1.send(vec![1u8]).await?;
    tx2.send(vec![2u8]).await?;

    tokio::time::delay_for(Duration::from_millis(100)).await;

    assert!(received1.load(SeqCst));
    assert!(received2.load(SeqCst));

    Ok(())
}

#[serial_test::serial]
async fn test_rate_limiter() -> anyhow::Result<()> {
    let wrapper = init_test_server().await?;

    let client1 = ClientBuilder::from_url(wrapper.url())
        .connect()
        .build()
        .await?;
    let client2 = ClientBuilder::from_url(wrapper.url())
        .connect()
        .build()
        .await?;

    hack_make_ip_private(&wrapper, &client1).await;
    hack_make_ip_private(&wrapper, &client2).await;

    let rx2 = client2
        .forward_receiver()
        .await
        .context("no forward receiver")?;
    let received2 = Rc::new(AtomicUsize::new(0));

    fn spawn_receive_counted(
        label: &'static str,
        received: Rc<AtomicUsize>,
        rx: mpsc::UnboundedReceiver<Forwarded>,
    ) {
        tokio::task::spawn_local({
            let received = received.clone();
            async move {
                rx.for_each(|item| {
                    let received = received.clone();
                    async move {
                        let last_val = received.clone().fetch_add(item.payload.len(), SeqCst);
                        println!("{} received {:?} last_val: {}", label, item, last_val + 1);
                    }
                })
                .await;
            }
        });
    }
    spawn_receive_counted(">> 2", received2.clone(), rx2);

    let mut tx1 = client1.forward(client2.node_id()).await?;
    let big_payload = (0..255).collect::<Vec<u8>>();
    let iterations = (2048 / 256) + 1;
    let mut send_cnt = 0;
    for i in 0..iterations {
        println!("Send 255. iter: {}", i);
        tx1.send(big_payload.clone()).await?;
        send_cnt += big_payload.len();
    }
    tokio::time::delay_for(Duration::from_millis(100)).await;
    let rec_cnt = received2.load(SeqCst);
    println!("Send counter: {}, Received counter: {}", send_cnt, rec_cnt);
    let _pausd_receive_count = rec_cnt;
    tokio::time::delay_for(Duration::from_secs(10)).await;
    let rec_cnt = received2.load(SeqCst);
    println!("Send counter: {}, Received counter: {}", send_cnt, rec_cnt);
    // It's hard to define exact value, as this test may catch
    // rate-limiter bucket from previous period, thus resulting
    // in a value slightly larger than limit (using limit from
    // two periods)
    let max_value = (2048 * 15) / 10;
    assert!(rec_cnt <= max_value);
    // TODO: Fix flaky test not forwarding all send packets
    // assert!(rec_cnt == send_cnt);

    Ok(())
}<|MERGE_RESOLUTION|>--- conflicted
+++ resolved
@@ -9,28 +9,11 @@
 use tokio::sync::mpsc;
 
 use ya_relay_client::client::Forwarded;
-<<<<<<< HEAD
 use ya_relay_client::testing::forwarding_utils::spawn_receive;
-use ya_relay_client::{Client, ClientBuilder};
-use ya_relay_server::testing::server::{init_test_server, ServerWrapper};
-
-/// TODO: Should be moved to ServerWrapper, but we don't want to import Client in Server crate.
-async fn hack_make_ip_private(wrapper: &ServerWrapper, client: &Client) {
-    let mut state = wrapper.server.state.write().await;
-
-    let mut info = state.nodes.get_by_node_id(client.node_id()).unwrap();
-    state.nodes.remove_session(info.info.slot);
-
-    // Server won't return any endpoints, so Client won't try to connect directly.
-    info.info.endpoints = vec![];
-    state.nodes.register(info)
-}
-=======
 use ya_relay_client::ClientBuilder;
 use ya_relay_server::testing::server::init_test_server;
 
-use helpers::{hack_make_ip_private, spawn_receive};
->>>>>>> 9458a94a
+use helpers::hack_make_ip_private;
 
 #[serial_test::serial]
 async fn test_forward_unreliable() -> anyhow::Result<()> {
