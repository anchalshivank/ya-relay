--- conflicted
+++ resolved
@@ -1,7 +1,3 @@
-<<<<<<< HEAD
-=======
-use futures::channel::{mpsc, oneshot};
->>>>>>> 9458a94a
 use futures::future::LocalBoxFuture;
 use futures::SinkExt;
 use std::convert::TryInto;
@@ -10,20 +6,10 @@
 use tokio::time::{Duration, Instant};
 
 use crate::dispatch::{Dispatched, Dispatcher};
-<<<<<<< HEAD
-
-use ya_client_model::NodeId;
-use ya_relay_core::session::SessionId;
-use ya_relay_core::udp_stream::OutStream;
-=======
-use crate::session_manager::SessionManager;
-
-use ya_relay_core::challenge::{self, prepare_challenge_response, CHALLENGE_DIFFICULTY};
-use ya_relay_core::error::{BadRequest, InternalError, ServerResult, Unauthorized};
+
 use ya_relay_core::session::SessionId;
 use ya_relay_core::udp_stream::OutStream;
 use ya_relay_core::NodeId;
->>>>>>> 9458a94a
 use ya_relay_proto::proto::{RequestId, SlotId};
 use ya_relay_proto::{codec, proto};
 
@@ -141,7 +127,20 @@
         Ok(())
     }
 
-<<<<<<< HEAD
+    pub async fn reverse_connection(&self, node_id: NodeId) -> anyhow::Result<()> {
+        let packet = proto::request::ReverseConnection {
+            node_id: node_id.into_array().to_vec(),
+        };
+        self.request::<proto::response::ReverseConnection>(
+            packet.into(),
+            self.id.to_vec(),
+            DEFAULT_REQUEST_TIMEOUT,
+        )
+        .await?;
+
+        Ok(())
+    }
+
     /// Check if any packet was seen during expiration period.
     /// If it wasn't, ping will be sent.
     /// Function returns timestamp of last seen packet from remote Node,
@@ -162,19 +161,6 @@
     /// more gracefully.  
     pub async fn close(&self) -> anyhow::Result<()> {
         // TODO: Send Disconnect message.
-=======
-    pub async fn reverse_connection(&self, node_id: NodeId) -> anyhow::Result<()> {
-        let packet = proto::request::ReverseConnection {
-            node_id: node_id.into_array().to_vec(),
-        };
-        self.request::<proto::response::ReverseConnection>(
-            packet.into(),
-            self.id.to_vec(),
-            DEFAULT_REQUEST_TIMEOUT,
-        )
-        .await?;
-
->>>>>>> 9458a94a
         Ok(())
     }
 }
@@ -219,286 +205,8 @@
     }
 }
 
-<<<<<<< HEAD
 impl Drop for Session {
     fn drop(&mut self) {
         log::trace!("Dropping Session {} ({}).", self.id, self.remote);
-=======
-#[derive(Clone)]
-pub(crate) struct StartingSessions {
-    state: Arc<Mutex<StartingSessionsState>>,
-
-    layer: SessionManager,
-    sink: OutStream,
-}
-
-#[derive(Default)]
-struct StartingSessionsState {
-    /// Initialization of session started by other peers.
-    incoming_sessions: HashMap<SessionId, mpsc::Sender<(RequestId, proto::request::Session)>>,
-    /// Temporary sessions stored during initialization period.
-    /// After session is established, new struct in SessionManager is created
-    /// and this one is removed.
-    tmp_sessions: HashMap<SocketAddr, Arc<Session>>,
-    tmp_node_ids: HashMap<NodeId, oneshot::Sender<()>>,
-}
-
-impl StartingSessions {
-    pub fn new(layer: SessionManager, sink: OutStream) -> StartingSessions {
-        StartingSessions {
-            state: Arc::new(Mutex::new(StartingSessionsState::default())),
-            sink,
-            layer,
-        }
-    }
-
-    pub fn temporary_session(&mut self, addr: SocketAddr) -> Arc<Session> {
-        let session = Session::new(addr, SessionId::generate(), self.sink.clone());
-        self.state
-            .lock()
-            .unwrap()
-            .tmp_sessions
-            .insert(addr, session.clone());
-        session
-    }
-
-    pub fn remove_temporary_session(&mut self, addr: &SocketAddr) {
-        self.state.lock().unwrap().tmp_sessions.remove(addr);
-    }
-
-    pub fn dispatcher(&self, addr: SocketAddr) -> Option<Dispatcher> {
-        self.state
-            .lock()
-            .unwrap()
-            .tmp_sessions
-            .get(&addr)
-            .map(|session| session.dispatcher.clone())
-    }
-
-    pub async fn dispatch_session(
-        self,
-        session_id: Vec<u8>,
-        request_id: RequestId,
-        from: SocketAddr,
-        request: proto::request::Session,
-    ) {
-        // This will be new session.
-        match session_id.is_empty() {
-            true => self.new_session(request_id, from, request).await,
-            false => self
-                .existing_session(session_id, request_id, from, request)
-                .await
-                .map_err(|e| e.into()),
-        }
-        .map_err(|e| log::warn!("{}", e))
-        .ok();
-    }
-
-    pub async fn new_session(
-        self,
-        request_id: RequestId,
-        with: SocketAddr,
-        request: proto::request::Session,
-    ) -> anyhow::Result<()> {
-        let node_id: NodeId = (&request.node_id).try_into()?;
-        let session_id = SessionId::generate();
-        let (sender, receiver) = mpsc::channel(1);
-
-        log::info!(
-            "Node {} ({}) tries to establish p2p session.",
-            node_id,
-            with
-        );
-
-        {
-            self.state
-                .lock()
-                .unwrap()
-                .incoming_sessions
-                .entry(session_id)
-                .or_insert(sender);
-        }
-        if let Some(sender) = { self.state.lock().unwrap().tmp_node_ids.remove(&node_id) } {
-            // Try to fire the event, ignore failures
-            let _ = sender.send(());
-        }
-
-        // TODO: Add timeout for session initialization.
-        tokio::task::spawn_local(async move {
-            if let Err(e) = self
-                .clone()
-                .init_session_handler(with, request_id, session_id, request, receiver)
-                .await
-            {
-                log::warn!(
-                    "Error initializing session {} with node {}. Error: {}",
-                    session_id,
-                    node_id,
-                    e
-                );
-
-                // Establishing session failed.
-                self.layer
-                    .error_response(request_id, session_id.to_vec(), &with, e)
-                    .await;
-                self.cleanup_initialization(&session_id).await;
-            }
-        });
-        Ok(())
-    }
-
-    pub fn register_waiting_for_node(&self, node_id: NodeId) -> oneshot::Receiver<()> {
-        let (connect_tx, connect_rx) = oneshot::channel();
-        self.state
-            .lock()
-            .unwrap()
-            .tmp_node_ids
-            .insert(node_id, connect_tx);
-        connect_rx
-    }
-
-    pub fn unregister_waiting_for_node(&self, node_id: &NodeId) {
-        self.state.lock().unwrap().tmp_node_ids.remove(node_id);
-    }
-
-    async fn existing_session(
-        &self,
-        raw_id: Vec<u8>,
-        request_id: RequestId,
-        _from: SocketAddr,
-        request: proto::request::Session,
-    ) -> ServerResult<()> {
-        let id = SessionId::try_from(raw_id.clone())
-            .map_err(|_| Unauthorized::InvalidSessionId(raw_id))?;
-
-        let mut sender = {
-            match {
-                self.state
-                    .lock()
-                    .unwrap()
-                    .incoming_sessions
-                    .get(&id)
-                    .cloned()
-            } {
-                Some(sender) => sender.clone(),
-                None => return Err(Unauthorized::SessionNotFound(id).into()),
-            }
-        };
-
-        Ok(sender
-            .send((request_id, request))
-            .await
-            .map_err(|_| InternalError::Send)?)
-    }
-
-    async fn init_session_handler(
-        mut self,
-        with: SocketAddr,
-        request_id: RequestId,
-        session_id: SessionId,
-        request: proto::request::Session,
-        mut rc: mpsc::Receiver<(RequestId, proto::request::Session)>,
-    ) -> ServerResult<()> {
-        let node_id = (&request.node_id)
-            .try_into()
-            .map_err(|_| BadRequest::InvalidNodeId)?;
-
-        let (packet, raw_challenge) = prepare_challenge_response();
-        let challenge = proto::Packet::response(
-            request_id,
-            session_id.to_vec(),
-            proto::StatusCode::Ok,
-            packet,
-        );
-
-        let tmp_session = self.temporary_session(with);
-
-        tmp_session
-            .send(challenge)
-            .await
-            .map_err(|_| InternalError::Send)?;
-
-        log::debug!("Challenge sent to Node: [{}], address: {}", node_id, with);
-
-        // Compute challenge in different thread to avoid blocking runtime.
-        let challenge_handle = self.layer.solve_challenge(request).await;
-
-        if let Some((request_id, session)) = rc.next().await {
-            log::debug!(
-                "Got challenge response from node: [{}], address: {}",
-                node_id,
-                with
-            );
-
-            // Validate the challenge
-            let verification = challenge::verify(
-                &raw_challenge,
-                CHALLENGE_DIFFICULTY,
-                &session.challenge_resp,
-                session.public_key.as_slice(),
-            )
-            .map_err(|e| BadRequest::InvalidChallenge(e.to_string()))?;
-
-            if !verification {
-                return Err(Unauthorized::InvalidChallenge.into());
-            }
-
-            log::debug!(
-                "Challenge from Node: [{}], address: {} verified.",
-                node_id,
-                with
-            );
-
-            let packet = proto::response::Session {
-                challenge_resp: challenge_handle
-                    .await
-                    .map_err(|e| InternalError::Generic(e.to_string()))?,
-                challenge_req: None,
-                public_key: self.layer.config.public_key().await?.bytes().to_vec(),
-            };
-
-            tmp_session
-                .send(proto::Packet::response(
-                    request_id,
-                    session_id.to_vec(),
-                    proto::StatusCode::Ok,
-                    packet,
-                ))
-                .await
-                .map_err(|_| InternalError::Send)?;
-
-            self.layer
-                .add_incoming_session(with, session_id, node_id)
-                .await
-                .map_err(|e| InternalError::Generic(e.to_string()))?;
-
-            log::info!(
-                "Incoming P2P session {} with Node: [{}], address: {} established.",
-                session_id,
-                node_id,
-                with
-            );
-        }
-
-        Ok(())
-    }
-
-    async fn cleanup_initialization(&self, session_id: &SessionId) {
-        let mut state = self.state.lock().unwrap();
-
-        state.incoming_sessions.remove(session_id);
-        let addr =
-            state
-                .tmp_sessions
-                .iter()
-                .find_map(|(_, session)| match session.id == *session_id {
-                    true => Some(session.remote),
-                    false => None,
-                });
-
-        if let Some(addr) = addr {
-            state.tmp_sessions.remove(&addr);
-        }
->>>>>>> 9458a94a
     }
 }