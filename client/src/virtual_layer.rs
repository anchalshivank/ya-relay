use anyhow::anyhow;
use chrono::{DateTime, Utc};
use futures::channel::{mpsc, oneshot};
use futures::{SinkExt, StreamExt};
use std::collections::HashMap;
use std::convert::TryInto;
use std::net::Ipv6Addr;
use std::sync::Arc;
use tokio::sync::mpsc::UnboundedReceiver;
use tokio::sync::RwLock;

use ya_relay_core::crypto::PublicKey;
use ya_relay_core::NodeId;

use ya_relay_proto::proto::{Forward, Payload, SlotId};
<<<<<<< HEAD
use ya_relay_stack::connection::ConnectionMeta;
=======
>>>>>>> eeb2ff2e
use ya_relay_stack::interface::{add_iface_address, add_iface_route, default_iface, to_mac};
use ya_relay_stack::smoltcp::iface::Route;
use ya_relay_stack::smoltcp::wire::{IpAddress, IpCidr, IpEndpoint};
use ya_relay_stack::socket::{SocketEndpoint, TCP_CONN_TIMEOUT};
use ya_relay_stack::{Channel, EgressEvent, IngressEvent, Network, Protocol, Stack};

use crate::client::ClientConfig;
use crate::client::{ForwardSender, Forwarded};
use crate::registry::NodeEntry;
use crate::session::Session;
use crate::ForwardReceiver;

const TCP_BIND_PORT: u16 = 1;
const IPV6_DEFAULT_CIDR: u8 = 0;

/// Information about virtual node in TCP network built over UDP protocol.
#[derive(Clone)]
pub struct VirtNode {
    pub id: NodeId,
    pub endpoint: IpEndpoint,
    pub session: Arc<Session>,
    pub session_slot: SlotId,
}

/// Client implements TCP protocol over underlying UDP.
/// To use TCP we need to create virtual network, so that TCP stack appears to
/// connect to real IP addresses. This layer translates NodeIds into virtual IPs
/// and handles virtual connections.
#[derive(Clone)]
pub struct TcpLayer {
    net: Network,
    state: Arc<RwLock<TcpLayerState>>,
}

struct TcpLayerState {
    ingress: Channel<Forwarded>,

    nodes: HashMap<Box<[u8]>, VirtNode>,
    ips: HashMap<NodeId, Box<[u8]>>,

    forward_senders: HashMap<NodeId, ForwardSender>,
<<<<<<< HEAD
    connections: HashMap<NodeId, ConnectionMeta>,

    // Collection of background tasks that must be stopped on shutdown.
    handles: Vec<AbortHandle>,
=======
>>>>>>> eeb2ff2e
}

impl VirtNode {
    pub fn try_new(id: &[u8], session: Arc<Session>, session_slot: SlotId) -> anyhow::Result<Self> {
        let id = id.into();
        let ip = IpAddress::from(to_ipv6(&id));
        let endpoint = (ip, TCP_BIND_PORT).into();

        Ok(Self {
            id,
            endpoint,
            session,
            session_slot,
        })
    }
}

impl TcpLayer {
    pub fn new(config: Arc<ClientConfig>, ingress: Channel<Forwarded>) -> TcpLayer {
        let net = default_network(config.node_pub_key.clone());
        TcpLayer {
            net,
            state: Arc::new(RwLock::new(TcpLayerState {
                ingress,
                nodes: Default::default(),
                ips: Default::default(),
                forward_senders: Default::default(),
<<<<<<< HEAD
                connections: Default::default(),
                handles: vec![],
=======
>>>>>>> eeb2ff2e
            })),
        }
    }

    fn net_id(&self) -> String {
        self.net.name.as_ref().clone()
    }

    pub async fn receiver(&self) -> Option<ForwardReceiver> {
        self.state.read().await.ingress.receiver()
    }

    pub async fn spawn(&self, our_id: NodeId) -> anyhow::Result<()> {
        let virt_endpoint: IpEndpoint = (to_ipv6(&our_id), TCP_BIND_PORT).into();

        self.net.spawn_local();
        self.net.bind(Protocol::Tcp, virt_endpoint)?;

        self.spawn_ingress_router().await?;
        self.spawn_egress_router().await?;
        Ok(())
    }

    pub async fn resolve_node(&self, node: NodeId) -> anyhow::Result<VirtNode> {
        let state = self.state.read().await;
        state.resolve_node(node)
    }

    pub async fn add_virt_node(&self, node: NodeEntry) -> anyhow::Result<VirtNode> {
        let node = VirtNode::try_new(&node.id.into_array(), node.session, node.slot)?;
        {
            let mut state = self.state.write().await;
            let ip: Box<[u8]> = node.endpoint.addr.as_bytes().into();

            state.nodes.insert(ip.clone(), node.clone());
            state.ips.insert(node.id, ip);
        }
        Ok(node)
    }

    pub async fn remove_node(&self, node_id: NodeId) -> anyhow::Result<()> {
        let mut state = self.state.write().await;

        if let Some(ip) = state.ips.remove(&node_id) {
            state.nodes.remove(&ip);
        }

        if let Some(mut sender) = state.forward_senders.remove(&node_id) {
            sender.close().await.ok();
        }

        if let Some(meta) = state.connections.remove(&node_id) {
            self.net.close_connection(&meta);
            self.net.poll();
        } else {
            log::trace!("[VirtualTcp] Error removing node: no connection");
        }

        Ok(())
    }

    /// Connects to other Node and returns `Sink` for sending data
    /// and channel that will notify us, when connection will be broken.
    /// Drop `Sink` to close the TCP connection.
    pub async fn connect(
        &self,
        node: NodeEntry,
        paused_forwarding: Arc<RwLock<Option<DateTime<Utc>>>>,
    ) -> anyhow::Result<(ForwardSender, oneshot::Receiver<()>)> {
        log::debug!(
            "[VirtualTcp] Connecting to node [{}] using session {}.",
            node.id,
            node.session.id
        );

        // This will override previous Node settings, if we had them.
        let node = self.add_virt_node(node).await?;
        let connection = self.net.connect(node.endpoint, TCP_CONN_TIMEOUT).await?;

        let (tx, mut rx) = mpsc::channel::<Vec<u8>>(1);
        let (disconnect_tx, disconnect_rx) = oneshot::channel();

        let id = self.net_id();
        let myself = self.clone();
        let paused = paused_forwarding.clone();

        // We keep sender only to drop it on disconnection.
        self.register_sender(node.id, tx.clone()).await;

        tokio::task::spawn_local(async move {
            log::trace!("Forwarding messages to {}", node.id);

            while let Some(payload) = myself.get_next_fwd_payload(&mut rx, paused.clone()).await {
                log::trace!("Forwarding message to {}", node.id);
                let _ = myself
                    .net
                    .send(payload, connection)
                    .unwrap_or_else(|e| Box::pin(futures::future::err(e)))
                    .await
                    .map_err(|e| {
                        log::warn!(
                            "[{}] unable to forward via {}: {}",
                            id,
                            node.session.remote,
                            e
                        )
                    });
            }

            myself.net.close_connection(&connection.meta);

            // Cleanup all internal info about Node.
            myself
                .remove_node(node.id)
                .await
                .map_err(|e| log::warn!("TcpLayer - error removing node {}: {}", node.id, e))
                .ok();

            disconnect_tx.send(()).ok();
            rx.close();

            log::debug!(
                "[VirtualTcp]: disconnected from: {}. Stopping forwarding to Node [{}].",
                node.session.remote,
                node.id,
            );
        });

        Ok((tx, disconnect_rx))
    }

    async fn register_sender(&self, node_id: NodeId, sender: ForwardSender) {
        self.state
            .write()
            .await
            .forward_senders
            .insert(node_id, sender);
    }

    pub async fn get_next_fwd_payload<T>(
        &self,
        rx: &mut mpsc::Receiver<T>,
        forward_paused_till: Arc<RwLock<Option<DateTime<Utc>>>>,
    ) -> Option<T> {
        let raw_date = {
            // dont lock the state longer then needed.
            *forward_paused_till.read().await
        };
        if let Some(date) = raw_date {
            if let Ok(duration) = (date - Utc::now()).to_std() {
                log::debug!("Receiver Paused!!! {:?}", duration);
                tokio::time::delay_for(duration).await;
                log::trace!("Receiver Continues...");
            }
            (*forward_paused_till.write().await) = None;
            log::debug!("reset date");
        }
        log::trace!("Waiting for data...");
        rx.next().await
    }

    pub async fn receive(&self, node: NodeEntry, payload: Payload) {
        if self.resolve_node(node.id).await.is_err() {
            log::debug!(
                "[VirtualTcp] Incoming message from new Node [{}]. Adding connection.",
                node.id
            );

            self.add_virt_node(node).await.ok();
        }

        self.net.receive(payload.into_vec());
        self.net.poll();
    }

    pub async fn shutdown(&self) {
        let mut state = self.state.write().await;

        for (_, mut sender) in state.forward_senders.drain() {
            sender.close().await.ok();
        }
    }

    async fn spawn_ingress_router(&self) -> anyhow::Result<()> {
        let ingress_rx = self
            .net
            .ingress_receiver()
            .ok_or_else(|| anyhow::anyhow!("Ingress traffic router already spawned"))?;

        tokio::task::spawn_local(self.clone().ingress_router(ingress_rx));
        Ok(())
    }

    async fn spawn_egress_router(&self) -> anyhow::Result<()> {
        let egress_rx = self
            .net
            .egress_receiver()
            .ok_or_else(|| anyhow::anyhow!("Egress traffic router already spawned"))?;

        tokio::task::spawn_local(self.clone().egress_router(egress_rx));
        Ok(())
    }

    async fn ingress_router(self, ingress_rx: UnboundedReceiver<IngressEvent>) {
        ingress_rx
            .for_each(move |mut event| {
                let myself = self.clone();
                async move {
                    let (desc, payload) = match &mut event {
                        IngressEvent::InboundConnection { desc } => {
                            log::trace!(
                                "[{}] ingress router: new connection from {:?} to {:?} ",
                                myself.net_id(),
                                desc.remote,
                                desc.local,
                            );

                            (*desc, Vec::new())
                        }
                        IngressEvent::Disconnected { desc } => {
                            log::trace!(
                                "[{}] ingress router: ({}) {:?} disconnected from {:?}",
                                myself.net_id(),
                                desc.protocol,
                                desc.remote,
                                desc.local,
                            );

                            (*desc, Vec::new())
                        }
                        IngressEvent::Packet { desc, payload, .. } => {
                            (*desc, std::mem::replace(payload, Vec::new()))
                        }
                    };

                    if desc.protocol != Protocol::Tcp {
                        log::trace!(
                            "[{}] ingress router: dropping {} payload",
                            myself.net_id(),
                            desc.protocol
                        );
                        return;
                    }

                    let remote_address = match desc.remote {
                        SocketEndpoint::Ip(endpoint) => endpoint.addr,
                        _ => {
                            log::trace!(
                                "[{}] ingress router: remote endpoint {:?} is not supported",
                                myself.net_id(),
                                desc.remote
                            );
                            return;
                        }
                    };

                    match {
                        // nodes are populated via `Client::on_forward` and `Client::forward`
                        let state = myself.state.read().await;
                        state
                            .nodes
                            .get(remote_address.as_bytes())
                            .map(|node| (node.id, state.ingress.tx.clone()))
                    } {
                        Some((node_id, tx)) => {
                            let payload = Forwarded {
                                reliable: true,
                                node_id,
                                payload,
                            };

                            match event {
                                IngressEvent::InboundConnection { desc } => {
                                    match desc.try_into() {
                                        Ok(meta) => {
                                            let mut state = myself.state.write().await;
                                            state.connections.insert(node_id, meta);
                                        }
                                        Err(_) => {
                                            log::warn!("[{}] ingress router: unable to convert socket data to connection meta", myself.net_id())                                            ;
                                        }
                                    };

                                }
                                IngressEvent::Packet { .. } => {
                                    let payload_len = payload.payload.len();
                                    if tx.send(payload).is_err() {
                                        log::trace!(
                                            "[{}] ingress router: ingress handler closed for node {}",
                                            myself.net_id(),
                                            node_id
                                        );
                                    } else {
                                        log::trace!(
                                            "[{}] ingress router: forwarded {} B",
                                            myself.net_id(),
                                            payload_len
                                        );
                                    }
                                }
                                _ => {}
                            }
                        }
                        _ => log::trace!(
                            "[{}] ingress router: unknown remote address {}",
                            myself.net_id(),
                            remote_address
                        ),
                    };
                }
            })
            .await
    }

    async fn egress_router(self, egress_rx: UnboundedReceiver<EgressEvent>) {
        egress_rx
            .for_each(move |egress| {
                let myself = self.clone();
                async move {
                    let node = match {
                        let state = myself.state.read().await;
                        state.nodes.get(&egress.remote).cloned()
                    } {
                        Some(node) => node,
                        None => {
                            log::trace!(
                                "[{}] egress router: unknown address {:02x?}",
                                myself.net_id(),
                                egress.remote
                            );
                            return;
                        }
                    };

                    let forward = Forward::new(node.session.id, node.session_slot, egress.payload);
                    if let Err(error) = node.session.send(forward).await {
                        log::trace!(
                            "[{}] egress router: forward to {} failed: {}",
                            myself.net_id(),
                            node.id,
                            error
                        );
                    }
                }
            })
            .await
    }
}

impl TcpLayerState {
    fn resolve_node(&self, node: NodeId) -> anyhow::Result<VirtNode> {
        let ip = self
            .ips
            .get(&node)
            .ok_or_else(|| anyhow!("Virtual node for id [{}] not found.", node))?;
        self.nodes
            .get(ip)
            .cloned()
            .ok_or_else(|| anyhow!("Virtual node for ip {:?} not found.", ip))
    }
}

fn to_ipv6(bytes: impl AsRef<[u8]>) -> Ipv6Addr {
    const IPV6_ADDRESS_LEN: usize = 16;

    let bytes = bytes.as_ref();
    let len = IPV6_ADDRESS_LEN.min(bytes.len());
    let mut ipv6_bytes = [0u8; IPV6_ADDRESS_LEN];

    // copy source bytes
    ipv6_bytes[..len].copy_from_slice(&bytes[..len]);
    // no multicast addresses
    ipv6_bytes[0] %= 0xff;
    // no unspecified or localhost addresses
    if ipv6_bytes[0..15] == [0u8; 15] && ipv6_bytes[15] < 0x02 {
        ipv6_bytes[15] = 0x02;
    }

    Ipv6Addr::from(ipv6_bytes)
}

fn default_network(key: PublicKey) -> Network {
    let address = key.address();
    let ipv6_addr = to_ipv6(address);
    let ipv6_cidr = IpCidr::new(IpAddress::from(ipv6_addr), IPV6_DEFAULT_CIDR);
    let mut iface = default_iface(to_mac(&address[..6]));

    let name = format!(
        "{:02x}{:02x}{:02x}{:02x}",
        address[0], address[1], address[2], address[3]
    );

    log::debug!("[{}] IP address: {}", name, ipv6_addr);

    add_iface_address(&mut iface, ipv6_cidr);
    add_iface_route(
        &mut iface,
        ipv6_cidr,
        Route::new_ipv6_gateway(ipv6_addr.into()),
    );

    Network::new(name, Stack::with(iface))
}<|MERGE_RESOLUTION|>--- conflicted
+++ resolved
@@ -3,7 +3,6 @@
 use futures::channel::{mpsc, oneshot};
 use futures::{SinkExt, StreamExt};
 use std::collections::HashMap;
-use std::convert::TryInto;
 use std::net::Ipv6Addr;
 use std::sync::Arc;
 use tokio::sync::mpsc::UnboundedReceiver;
@@ -13,10 +12,6 @@
 use ya_relay_core::NodeId;
 
 use ya_relay_proto::proto::{Forward, Payload, SlotId};
-<<<<<<< HEAD
-use ya_relay_stack::connection::ConnectionMeta;
-=======
->>>>>>> eeb2ff2e
 use ya_relay_stack::interface::{add_iface_address, add_iface_route, default_iface, to_mac};
 use ya_relay_stack::smoltcp::iface::Route;
 use ya_relay_stack::smoltcp::wire::{IpAddress, IpCidr, IpEndpoint};
@@ -58,13 +53,6 @@
     ips: HashMap<NodeId, Box<[u8]>>,
 
     forward_senders: HashMap<NodeId, ForwardSender>,
-<<<<<<< HEAD
-    connections: HashMap<NodeId, ConnectionMeta>,
-
-    // Collection of background tasks that must be stopped on shutdown.
-    handles: Vec<AbortHandle>,
-=======
->>>>>>> eeb2ff2e
 }
 
 impl VirtNode {
@@ -92,11 +80,6 @@
                 nodes: Default::default(),
                 ips: Default::default(),
                 forward_senders: Default::default(),
-<<<<<<< HEAD
-                connections: Default::default(),
-                handles: vec![],
-=======
->>>>>>> eeb2ff2e
             })),
         }
     }
@@ -146,13 +129,6 @@
 
         if let Some(mut sender) = state.forward_senders.remove(&node_id) {
             sender.close().await.ok();
-        }
-
-        if let Some(meta) = state.connections.remove(&node_id) {
-            self.net.close_connection(&meta);
-            self.net.poll();
-        } else {
-            log::trace!("[VirtualTcp] Error removing node: no connection");
         }
 
         Ok(())
@@ -302,10 +278,10 @@
 
     async fn ingress_router(self, ingress_rx: UnboundedReceiver<IngressEvent>) {
         ingress_rx
-            .for_each(move |mut event| {
+            .for_each(move |event| {
                 let myself = self.clone();
                 async move {
-                    let (desc, payload) = match &mut event {
+                    let (desc, payload) = match event {
                         IngressEvent::InboundConnection { desc } => {
                             log::trace!(
                                 "[{}] ingress router: new connection from {:?} to {:?} ",
@@ -313,8 +289,7 @@
                                 desc.remote,
                                 desc.local,
                             );
-
-                            (*desc, Vec::new())
+                            return;
                         }
                         IngressEvent::Disconnected { desc } => {
                             log::trace!(
@@ -324,12 +299,9 @@
                                 desc.remote,
                                 desc.local,
                             );
-
-                            (*desc, Vec::new())
+                            return;
                         }
-                        IngressEvent::Packet { desc, payload, .. } => {
-                            (*desc, std::mem::replace(payload, Vec::new()))
-                        }
+                        IngressEvent::Packet { desc, payload, .. } => (desc, payload),
                     };
 
                     if desc.protocol != Protocol::Tcp {
@@ -368,36 +340,20 @@
                                 payload,
                             };
 
-                            match event {
-                                IngressEvent::InboundConnection { desc } => {
-                                    match desc.try_into() {
-                                        Ok(meta) => {
-                                            let mut state = myself.state.write().await;
-                                            state.connections.insert(node_id, meta);
-                                        }
-                                        Err(_) => {
-                                            log::warn!("[{}] ingress router: unable to convert socket data to connection meta", myself.net_id())                                            ;
-                                        }
-                                    };
-
-                                }
-                                IngressEvent::Packet { .. } => {
-                                    let payload_len = payload.payload.len();
-                                    if tx.send(payload).is_err() {
-                                        log::trace!(
-                                            "[{}] ingress router: ingress handler closed for node {}",
-                                            myself.net_id(),
-                                            node_id
-                                        );
-                                    } else {
-                                        log::trace!(
-                                            "[{}] ingress router: forwarded {} B",
-                                            myself.net_id(),
-                                            payload_len
-                                        );
-                                    }
-                                }
-                                _ => {}
+                            let payload_len = payload.payload.len();
+
+                            if tx.send(payload).is_err() {
+                                log::trace!(
+                                    "[{}] ingress router: ingress handler closed for node {}",
+                                    myself.net_id(),
+                                    node_id
+                                );
+                            } else {
+                                log::trace!(
+                                    "[{}] ingress router: forwarded {} B",
+                                    myself.net_id(),
+                                    payload_len
+                                );
                             }
                         }
                         _ => log::trace!(
@@ -489,6 +445,7 @@
         address[0], address[1], address[2], address[3]
     );
 
+    log::debug!("[{}] Hardware address: {}", name, iface.hardware_addr());
     log::debug!("[{}] IP address: {}", name, ipv6_addr);
 
     add_iface_address(&mut iface, ipv6_cidr);
